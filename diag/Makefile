INCLUDE = -I../inc/# include files libs
INCLUDE+= -I../src/# include files from source code

CXX = g++
NVCC = nvcc
NVCCFLAGS = --compiler-options -Wall -arch=sm_20 -w

#GLFLAGS=-lglfw -lrt -lGL -lGLEW -lpthread #you might add some libs here, check your glfw installation
GLFLAGS   = -lglfw -lXxf86vm -lXext   -lX11 -lGLU   -lGL -lpthread -lm -lGLEW 

<<<<<<< HEAD
all: toefl_video innto_video show com
=======
all: toefl_video innto_video show 
>>>>>>> 754cd8ed


toefl_video: toefl_video.cu 
	$(NVCC) -O2 -lhdf5 -lhdf5_hl $< -o $@ $(NVCCFLAGS) $(INCLUDE) $(GLFLAGS)
	echo "Attention: No compiler warnings are issued!" 

innto_video: innto_video.cpp
	$(CXX) -O3  $< -o $@ -std=c++0x $(INCLUDE) $(GLFLAGS) -lhdf5 -lhdf5_hl -lfftw3
	echo "Attention: No compiler warnings are issued!" 

show: show.cpp
	$(CXX) $< -o $@ -std=c++0x $(INCLUDE) -lhdf5 -lhdf5_hl -Wall

com: com.cu
	$(NVCC) -O2 -lhdf5 -lhdf5_hl $< -o $@ $(NVCCFLAGS) $(INCLUDE) 
	echo "Attention: No compiler warnings are issued!" 


.PHONY: clean

clean:
	rm -f toefl_video innto_video show <|MERGE_RESOLUTION|>--- conflicted
+++ resolved
@@ -8,11 +8,7 @@
 #GLFLAGS=-lglfw -lrt -lGL -lGLEW -lpthread #you might add some libs here, check your glfw installation
 GLFLAGS   = -lglfw -lXxf86vm -lXext   -lX11 -lGLU   -lGL -lpthread -lm -lGLEW 
 
-<<<<<<< HEAD
 all: toefl_video innto_video show com
-=======
-all: toefl_video innto_video show 
->>>>>>> 754cd8ed
 
 
 toefl_video: toefl_video.cu 
