#include <iostream>
#include <fstream>
#include <iomanip>
#include <vector>
#include <string>
#include <cmath>
#include <complex>
#include "spectral/drt_dft.h"
// #include "spectral/drt_drt.h"

#include "dg/algorithm.h"
#include "dg/poisson.h"

#include "dg/backend/interpolation.cuh"
#include "dg/backend/xspacelib.cuh"
#include "dg/backend/average.cuh"
#include "dg/functors.h"

#include "file/nc_utilities.h"
#include "feltorShw/parameters.h"
int main( int argc, char* argv[])
{
    if( argc != 4)
    {
        std::cerr << "Usage: "<<argv[0]<<" [input.nc] [outputkxky.nc] [outputk.nc]\n";
        return -1;
    }
//     std::ofstream os( argv[2]);
//     std::cout << argv[1]<< " -> "<<argv[2]<<std::endl;

    //////////////////////////////open nc file//////////////////////////////////
    file::NC_Error_Handle err;
    int ncid;
    err = nc_open( argv[1], NC_NOWRITE, &ncid);
    ///////////////////read in and show inputfile //////////////////
    size_t length;
    err = nc_inq_attlen( ncid, NC_GLOBAL, "inputfile", &length);
    std::string input( length, 'x');
    err = nc_get_att_text( ncid, NC_GLOBAL, "inputfile", &input[0]);    
    err = nc_close(ncid); 

//     std::cout << "input "<<input<<std::endl;    
    Json::Reader reader;
    Json::Value js;
    reader.parse( input, js, false);
    const eule::Parameters p(js);
//     p.display(std::cout);
    
    //////////////////////////////Grids//////////////////////////////////////
    //input grid
    dg::Grid2d g2d( 0., p.lx, 0.,p.ly, p.n_out, p.Nx_out, p.Ny_out, p.bc_x, p.bc_y);
    const size_t Ny =  g2d.n()*g2d.Ny();
    const size_t Nx =  g2d.n()*g2d.Nx();
    //output grids
    const double kxmin = 0./p.lx;
    const double kymin = 0./p.ly;    
    const unsigned Nkx = Nx; 
    const unsigned Nky = Ny/2+1;       
    const double kxmax = Nkx;//(Nkx/2.+1)/p.lx; //see fftw docu
    const double kymax = Nky;//(Nky)/p.ly; 
    const unsigned Nk = (unsigned)sqrt(Nkx*Nkx+Nky*Nky);
    const double kmin = sqrt(kxmin*kxmin + kymin*kymin);
    const double kmax = sqrt(kxmax*kxmax + kymax*kymax);
    
    //construct k-space grids    
    dg::Grid2d g2d_f( kxmin, kxmax, kymin, kymax, 1., Nkx, Nky, p.bc_x, p.bc_y);
    dg::Grid1d g1d_f( kmin, kmax,1., Nk,  p.bc_y);
    dg::Grid1d g1dx_f( kxmin, kxmax,1., Nkx,  p.bc_x);
    dg::Grid1d g1dy_f( kymin, kymax,1., Nky,  p.bc_y);
    
    unsigned i_mode = 0;
    unsigned j_mode = 1*p.sigma;

    //2d field netcdf vars of input.nc
    size_t count2d[3]  = {1, g2d.n()*g2d.Ny(), g2d.n()*g2d.Nx()};
    size_t start2d[3]  = {0, 0, 0};
    std::string names[4] = {"electrons", "ions",  "potential","vor"}; 
    int dataIDs[4];
    
    
    //2d field netcdf vars of outputkxky.nc
    file::NC_Error_Handle err2d_f;
    int ncid2d_f,dim_ids2d_f[3],dataIDs2d_f[3], tvarID2d_f;
    std::string names2d_f[3] = {"S(ne)","S(phi)","gamma(phi)"};    

    size_t count2d_f[3]  = {1, g2d_f.Ny(), g2d_f.Nx()};
    size_t start2d_f[3]  = {0, 0, 0};    
    err2d_f = nc_create(argv[2],NC_NETCDF4|NC_CLOBBER, &ncid2d_f);
    err2d_f = nc_put_att_text( ncid2d_f, NC_GLOBAL, "inputfile", input.size(), input.data());
    err2d_f = file::define_dimensions( ncid2d_f, dim_ids2d_f, &tvarID2d_f, g2d_f);
    for( unsigned i=0; i<3; i++){
        err2d_f = nc_def_var( ncid2d_f, names2d_f[i].data(), NC_DOUBLE, 3, dim_ids2d_f, &dataIDs2d_f[i]);
    }   
    err2d_f = nc_close(ncid2d_f); 
    
    //1d file netcdf vars of outputk.nc
    file::NC_Error_Handle err1d_f;
    int ncid1d_f,dim_ids1d_f[2],dataIDs1d_f[4], tvarID1d_f;
    std::string names1d_f[4] = {"Sk(ne)","Sk(phi)","gamma(phi)","k",}; //may  goto ln(n/<n>)
    size_t count1d_f[2]  = {1, g1d_f.N()};
    size_t start1d_f[2]  = {0, 0};    
    err1d_f = nc_create(argv[3],NC_NETCDF4|NC_CLOBBER, &ncid1d_f);
    err1d_f = nc_put_att_text( ncid1d_f, NC_GLOBAL, "inputfile", input.size(), input.data());
    err1d_f = file::define_dimensions( ncid1d_f, dim_ids1d_f, &tvarID1d_f, g1d_f);
    for( unsigned i=0; i<4; i++){
        err1d_f = nc_def_var( ncid1d_f, names1d_f[i].data(), NC_DOUBLE, 2, dim_ids1d_f, &dataIDs1d_f[i]);
    }   
    err1d_f = nc_close(ncid1d_f); 
    
    //dg stuff
    dg::HVec phi(dg::evaluate(dg::zero,g2d));
    dg::HVec one(dg::evaluate(dg::one,g2d));
    dg::HVec nprof(dg::evaluate(dg::ExpProfX(p.nprofileamp, p.bgprofamp,p.invkappa),g2d));
    std::vector<dg::HVec> npe(2,dg::evaluate(dg::zero,g2d));
    std::vector<dg::HVec> ntilde(2,dg::evaluate(dg::zero,g2d));    
    std::vector<dg::HVec> energies(2,phi); //Se,Si,SE
    std::vector<dg::HVec> energiesequi(2,phi); 
    dg::HVec k = dg::evaluate(dg::cooX1d,g1d_f);
    //scatter matrix
    dg::IHMatrix equi = dg::create::backscatter( g2d);
 
    //spectral stuff 
    spectral::Matrix<double, spectral::TL_DRT_DFT> tempxy(  Ny, Nx);
    spectral::Matrix<std::complex<double> > tempkykx(g2d_f.Nx(), g2d_f.Ny());  //# = (Nx, Ny/2+1)
    spectral::Matrix<double> kxkyspec( g2d_f.Ny(), g2d_f.Nx()); //Dimensions are transposed of tempkykx = ( Ny/2+1,Nx)
    spectral::Matrix<double> kxkyspec_old( g2d_f.Ny(), g2d_f.Nx()); //Dimensions are transposed of tempkykx = ( Ny/2+1,Nx)
    spectral::Matrix<double> gammakxkyspec( g2d_f.Ny(), g2d_f.Nx());
    std::vector<double> gammakspec( g1d_f.N());    
    std::vector<double> kspec( g1d_f.N());
    std::vector<unsigned> counter( g1d_f.N());
     
    //FFTW SETUP
    //FFTW_RODFT11 computes an RODFT11 transform, i.e. a DST-IV. (Logical N=2*n, inverse is FFTW_RODFT11.)  -> DIR_NEU
    //FFTW_RODFT10 computes an RODFT10 transform, i.e. a DST-II. (Logical N=2*n, inverse is FFTW_RODFT01.) -> DIR_DIR
    //FFTW_RODFT00 computes an RODFT00 transform, i.e. a DST-I. (Logical N=2*(n+1), inverse is FFTW_RODFT00.) -> DIR_DIR
//     fftw_r2r_kind kind = FFTW_RODFT10; //DFT & DST 2
    fftw_r2r_kind kind = FFTW_RODFT00; //DFT & DST 1
    spectral::DRT_DFT trafo( Ny, Nx, kind);
    
    //open netcdf files
    err = nc_open( argv[1], NC_NOWRITE, &ncid);
    err2d_f = nc_open( argv[2], NC_WRITE, &ncid2d_f);
    err1d_f = nc_open( argv[3], NC_WRITE, &ncid1d_f);
    //set min and max timesteps
    double time = 0.;
    unsigned imin,imax;    
    imin=0; //set min time    
    //get max time
    err = nc_inq_varid(ncid, names[0].data(), &dataIDs[0]); 
    size_t steps;
    err = nc_inq_dimlen(ncid, dataIDs[0], &steps);
    steps-=1;
    imax = steps/p.itstp;
    double deltaT = p.dt*p.itstp;     //define timestep

    //initialize gammas
    for( unsigned m = 0; m < gammakxkyspec.rows(); m++) {
        for( unsigned n = 0; n < gammakxkyspec.cols(); n++) {
            gammakxkyspec(m,n) =0.;
        }
    }
    for (unsigned mn=0;mn<g1d_f.N();mn++) { 
        gammakspec[mn]=0.;
        kspec[mn]=0.;
    }
<<<<<<< HEAD
    double gammakspecavg=0.;
    
    double gamma=0.;
    double gammalog=0.;
    double phimax=0.;
    double phimaxold=0.;

//     std::cout<< kxkyspec.cols() << " " << kxkyspec.rows() << std::endl;
//     std::cout<< g2d_f.Nx() << " " << g2d_f.Ny() << std::endl;
    for( unsigned i=imin; i<imax+1; i++)//timestepping
=======

    for( unsigned i=imin; i<=imax; i++)//timestepping
>>>>>>> 2bb60d6e
    {
            start2d[0] = i;
            start2d_f[0] = i;
            start1d_f[0] = i;
//             std::cout << "time = "<< time << " i = " << i <<  std::endl;

            //get input.nc data
            err = nc_inq_varid(ncid, names[0].data(), &dataIDs[0]);
            err = nc_get_vara_double( ncid, dataIDs[0], start2d, count2d, npe[0].data());
            err = nc_inq_varid(ncid, names[1].data(), &dataIDs[1]);
            err = nc_get_vara_double( ncid, dataIDs[1], start2d, count2d, npe[1].data());
            err = nc_inq_varid(ncid, names[2].data(), &dataIDs[2]);
            err = nc_get_vara_double( ncid, dataIDs[2], start2d, count2d, phi.data());
<<<<<<< HEAD
            dg::blas1::transform( npe[0], npe[0], dg::PLUS<>(p.bgprofamp + p.nprofileamp));
            dg::blas1::transform( npe[1], npe[1], dg::PLUS<>(p.bgprofamp + p.nprofileamp));

            
=======
>>>>>>> 2bb60d6e
            
            //compute tilde_N
	    if (p.modelmode==0 || p.modelmode==1)
	    {
	      dg::blas1::transform( npe[0], npe[0], dg::PLUS<>(p.bgprofamp + p.nprofileamp));
	      dg::blas1::transform( npe[1], npe[1], dg::PLUS<>(p.bgprofamp + p.nprofileamp));

	      dg::blas1::pointwiseDivide(npe[0],nprof,ntilde[0]);
	      dg::blas1::axpby(1.0,ntilde[0],-1.0,one,ntilde[0]);
	      dg::blas1::pointwiseDot(one,ntilde[0],energies[0]);
	    }
	    if (p.modelmode==2) {
	      dg::blas1::pointwiseDot(one,npe[0],energies[0]);
	    }
		
            dg::blas1::pointwiseDot(phi,one,energies[1]);
<<<<<<< HEAD
           
            
            if ( i==0) { 
                phimax    = *thrust::max_element(energies[1].begin(),energies[1].end()); 
                gamma     = 0.;
                gammalog     = 0.;
                phimaxold = phimax;
            }
            if (i>0) { 
                phimax    = *thrust::max_element(energies[1].begin(),energies[1].end()); 
                gamma     = (log(phimax)-log(phimaxold))/deltaT;
                gammalog     = (phimax-phimaxold)/deltaT/phimax;
                phimaxold = phimax;
            }
            std::cout << p.sigma << " " <<  gamma<< " "<< gammalog<< " "  << phimax<<"\n";
=======
>>>>>>> 2bb60d6e

            for (unsigned j=0;j<2;j++)
            {
                //Backscatter to equidistant grid
                dg::blas2::gemv( equi, energies[j],energiesequi[j]);
                //Fill (x,y) matrix with values of xy data
                for( unsigned m = 0; m < tempxy.rows(); m++) {
                    for( unsigned n = 0; n <tempxy.cols(); n++) {   
                        tempxy(m,n) = energiesequi[j][n+m*tempxy.cols()];
                    }
                }
                //compute 2d spectrum E(kx,ky) with forward real to complex transform
                trafo.r2c_T( tempxy, tempkykx); //Note that output is transposed

                for( unsigned m = 0; m <  tempkykx.rows(); m++) {
                    for( unsigned n = 0; n < tempkykx.cols(); n++) {
                        //transpose absolute of transposed output
                        kxkyspec(n,m) = std::abs(tempkykx(m,n)); //is padded -> Y?
                        //normalise trafo
<<<<<<< HEAD
                         kxkyspec(n,m)/=sqrt((2.*((double)Nx)+1.)*(double)Ny); //for rodft00
//                        kxkyspec(n,m)/= sqrt((2.*((double)Nx))*(double)Ny); //otherwise
                        //grow rate for phi spec with simple forward difference in time \gamma(kx,ky) = |\phi(kx,ky,(t+1))|-|\phi(kx,ky,(t))|/(\Delta t)
                        if (j==1 && i==0) { 
                            gammakxkyspec(n,m) = kxkyspec(n,m)/deltaT;
                            kxkyspec_old(n,m)  = kxkyspec(n,m);
                        }
                        if (j==1 && i>0) { 
                            gammakxkyspec(n,m) =(kxkyspec(n,m) - kxkyspec_old(n,m))/deltaT;
                            kxkyspec_old(n,m)  = kxkyspec(n,m);
                            
                        }
=======
//                      kxkyspec(n,m)/=sqrt(2.*((double)Nx+1.)*(double)Ny); //for rodft00
//                      kxkyspec(n,m)/=sqrt(2.*(double)Nx*(double)Ny); //otherwise
			
                        //grow rate for phi spec with simple forward difference in time \gamma(kx,ky) = |ln \phi(kx,ky,(t+1))|-|ln \phi(kx,ky,(t))|/(\Delta t)
			if (j==1) {
			  if (i==0) { 
			      gammakxkyspec(n,m) = 0.;
			      kxkyspec_old(n,m)  = kxkyspec(n,m);
			  }
			  if (i>0) { 
			      gammakxkyspec(n,m) =(log(kxkyspec(n,m)) - log(kxkyspec_old(n,m)))/deltaT;
			      kxkyspec_old(n,m) = kxkyspec(n,m);
			  }
			}
>>>>>>> 2bb60d6e
                    }
                } 
                //Write E(kx,ky) spectrum
                err2d_f = nc_put_vara_double( ncid2d_f, dataIDs2d_f[j],   start2d_f, count2d_f, kxkyspec.getPtr()); 
                
//                 compute (normalised) shell spectrum        
                for (unsigned mn=0;mn<g1d_f.N();mn++) {
                    kspec[mn]=0.;
                    counter[mn]=0;
                    for( unsigned m = 0; m <kxkyspec.rows(); m++) {
                        for( unsigned n = 0; n < kxkyspec.cols(); n++){           
                            if((unsigned)(sqrt(m*m+n*n) - mn)<1) {
                                counter[mn]+=1;
                                kspec[mn] += kxkyspec(m,n);
                                //grow rate for phi spec
                                if (j==1) gammakspec[mn] =(kspec[mn] - gammakspec[mn]);
                            }
                        }
                    }
                    //normalise
                    kspec[mn] /= counter[mn];
                    //grow rate for phi spec
                    if (j==1) gammakspec[mn] /= (counter[mn]*deltaT);   
                }

                //Write E(k) spectrum
                err1d_f = nc_put_vara_double( ncid1d_f, dataIDs1d_f[j],   start1d_f, count1d_f, kspec.data()); 
                //      todo                
                //compute E(ky) spectrum
                //compute E(kx) spectrum                

              }

//             if (i>=2 ) gammakspecavg+=gammakxkyspec(j_mode,i_mode);
//  if (i==15)     std::cout << p.sigma << " " << gammakxkyspec(j_mode,i_mode)<< " " <<  p.invkappa <<" " <<  p.alpha<<" " <<  p.ly <<" "    
            err2d_f = nc_put_vara_double( ncid2d_f, dataIDs2d_f[2],   start2d_f, count2d_f, gammakxkyspec.getPtr()); 
            err1d_f = nc_put_vara_double( ncid1d_f, dataIDs1d_f[2],   start1d_f, count1d_f, gammakspec.data()); 
            err1d_f = nc_put_vara_double( ncid1d_f, dataIDs1d_f[3],   start1d_f, count1d_f, k.data()); 
            err1d_f = nc_put_vara_double( ncid1d_f, tvarID1d_f, start1d_f, count1d_f, &time);
            err2d_f = nc_put_vara_double( ncid2d_f, tvarID2d_f, start2d_f, count2d_f, &time);

            //advance time
            time += p.itstp*p.dt;        
    }
<<<<<<< HEAD
//     std::cout << p.sigma << " " <<  gammakspecavg/imax-<<"\n";
//     std::cout << p.sigma << " " <<  gammakspecavg/(imax-2.)<< " " <<  p.invkappa <<" " <<  p.alpha<<" " <<  p.ly <<" " <<  p.lx << "\n";
=======
>>>>>>> 2bb60d6e

    err1d_f = nc_close(ncid1d_f);
    err2d_f = nc_close(ncid2d_f);
    err = nc_close(ncid);
    return 0;
}
<|MERGE_RESOLUTION|>--- conflicted
+++ resolved
@@ -163,21 +163,9 @@
         gammakspec[mn]=0.;
         kspec[mn]=0.;
     }
-<<<<<<< HEAD
-    double gammakspecavg=0.;
-    
-    double gamma=0.;
-    double gammalog=0.;
-    double phimax=0.;
-    double phimaxold=0.;
-
-//     std::cout<< kxkyspec.cols() << " " << kxkyspec.rows() << std::endl;
-//     std::cout<< g2d_f.Nx() << " " << g2d_f.Ny() << std::endl;
-    for( unsigned i=imin; i<imax+1; i++)//timestepping
-=======
+
 
     for( unsigned i=imin; i<=imax; i++)//timestepping
->>>>>>> 2bb60d6e
     {
             start2d[0] = i;
             start2d_f[0] = i;
@@ -191,13 +179,7 @@
             err = nc_get_vara_double( ncid, dataIDs[1], start2d, count2d, npe[1].data());
             err = nc_inq_varid(ncid, names[2].data(), &dataIDs[2]);
             err = nc_get_vara_double( ncid, dataIDs[2], start2d, count2d, phi.data());
-<<<<<<< HEAD
-            dg::blas1::transform( npe[0], npe[0], dg::PLUS<>(p.bgprofamp + p.nprofileamp));
-            dg::blas1::transform( npe[1], npe[1], dg::PLUS<>(p.bgprofamp + p.nprofileamp));
-
-            
-=======
->>>>>>> 2bb60d6e
+
             
             //compute tilde_N
 	    if (p.modelmode==0 || p.modelmode==1)
@@ -214,24 +196,7 @@
 	    }
 		
             dg::blas1::pointwiseDot(phi,one,energies[1]);
-<<<<<<< HEAD
-           
-            
-            if ( i==0) { 
-                phimax    = *thrust::max_element(energies[1].begin(),energies[1].end()); 
-                gamma     = 0.;
-                gammalog     = 0.;
-                phimaxold = phimax;
-            }
-            if (i>0) { 
-                phimax    = *thrust::max_element(energies[1].begin(),energies[1].end()); 
-                gamma     = (log(phimax)-log(phimaxold))/deltaT;
-                gammalog     = (phimax-phimaxold)/deltaT/phimax;
-                phimaxold = phimax;
-            }
-            std::cout << p.sigma << " " <<  gamma<< " "<< gammalog<< " "  << phimax<<"\n";
-=======
->>>>>>> 2bb60d6e
+
 
             for (unsigned j=0;j<2;j++)
             {
@@ -251,20 +216,7 @@
                         //transpose absolute of transposed output
                         kxkyspec(n,m) = std::abs(tempkykx(m,n)); //is padded -> Y?
                         //normalise trafo
-<<<<<<< HEAD
-                         kxkyspec(n,m)/=sqrt((2.*((double)Nx)+1.)*(double)Ny); //for rodft00
-//                        kxkyspec(n,m)/= sqrt((2.*((double)Nx))*(double)Ny); //otherwise
-                        //grow rate for phi spec with simple forward difference in time \gamma(kx,ky) = |\phi(kx,ky,(t+1))|-|\phi(kx,ky,(t))|/(\Delta t)
-                        if (j==1 && i==0) { 
-                            gammakxkyspec(n,m) = kxkyspec(n,m)/deltaT;
-                            kxkyspec_old(n,m)  = kxkyspec(n,m);
-                        }
-                        if (j==1 && i>0) { 
-                            gammakxkyspec(n,m) =(kxkyspec(n,m) - kxkyspec_old(n,m))/deltaT;
-                            kxkyspec_old(n,m)  = kxkyspec(n,m);
-                            
-                        }
-=======
+
 //                      kxkyspec(n,m)/=sqrt(2.*((double)Nx+1.)*(double)Ny); //for rodft00
 //                      kxkyspec(n,m)/=sqrt(2.*(double)Nx*(double)Ny); //otherwise
 			
@@ -279,7 +231,6 @@
 			      kxkyspec_old(n,m) = kxkyspec(n,m);
 			  }
 			}
->>>>>>> 2bb60d6e
                     }
                 } 
                 //Write E(kx,ky) spectrum
@@ -324,11 +275,6 @@
             //advance time
             time += p.itstp*p.dt;        
     }
-<<<<<<< HEAD
-//     std::cout << p.sigma << " " <<  gammakspecavg/imax-<<"\n";
-//     std::cout << p.sigma << " " <<  gammakspecavg/(imax-2.)<< " " <<  p.invkappa <<" " <<  p.alpha<<" " <<  p.ly <<" " <<  p.lx << "\n";
-=======
->>>>>>> 2bb60d6e
 
     err1d_f = nc_close(ncid1d_f);
     err2d_f = nc_close(ncid2d_f);
