#pragma once

#include <thrust/host_vector.h>
#include "grid.h"

/*! @file

  * contains creation functions for integration weights 
  * and their inverse
  */

namespace dg{
namespace create{
    
///@cond
/**
* @brief create host_vector containing 1d X-space abscissas 
*
* same as evaluation of f(x) = x on the grid
* @tparam T value type
* @param g The grid 
*
* @return Host Vector
*/
template <class T>
thrust::host_vector<T> abscissas( const Grid1d<T>& g)
{
    thrust::host_vector<T> v(g.size()); 
    T xp=1.;
    for( unsigned i=0; i<g.N(); i++)
    {
        for( unsigned j=0; j<g.n(); j++)
            v[i*g.n()+j] =  g.h()/2.*(xp + g.dlt().abscissas()[j])+g.x0();
        xp+=2.;
    }
    return v;
}
///@endcond

///@cond
/**
* @brief create host_vector containing 1d X-space abscissas 
*
* same as evaluation of f(x) = x on the grid
* @tparam T value type
* @param g The grid 
*
* @return Host Vector
*/
template <class T>
thrust::host_vector<T> abscissas( const Grid1d<T>& g)
{
    thrust::host_vector<T> v(g.size()); 
    T xp=1.;
    for( unsigned i=0; i<g.N(); i++)
    {
        for( unsigned j=0; j<g.n(); j++)
            v[i*g.n()+j] =  g.h()/2.*(xp + g.dlt().abscissas()[j])+g.x0();
        xp+=2.;
    }
    return v;
}
///@endcond

///@addtogroup highlevel
///@{


///@cond
/**
* @brief create host_vector containing 1d X-space weight coefficients
*
* @tparam T value type
* @param g The grid 
*
* @return Host Vector
*/
template <class T>
thrust::host_vector<T> weights( const Grid1d<T>& g)
{
    thrust::host_vector<T> v( g.size());
    for( unsigned i=0; i<g.N(); i++)
        for( unsigned j=0; j<g.n(); j++)
            v[i*g.n() + j] = g.h()/2.*g.dlt().weights()[j];
    return v;
}
/**
* @brief create host_vector containing 1d X-space inverse weight coefficients
*
* @tparam T value type
* @param g The grid 
*
* @return Host Vector
*/
template <class T>
thrust::host_vector<T> inv_weights( const Grid1d<T>& g)
{
    thrust::host_vector<T> v = weights( g);
    for( unsigned i=0; i<g.size(); i++)
        v[i] = 1./v[i];
    return v;
}

namespace detail{

int get_i( unsigned n, int idx) { return idx%(n*n)/n;}
int get_j( unsigned n, int idx) { return idx%(n*n)%n;}
int get_i( unsigned n, unsigned Nx, int idx) { return (idx/(n*Nx))%n;}
int get_j( unsigned n, unsigned Nx, int idx) { return idx%n;}
}//namespace detail
///@endcond

/**
* @brief create host_vector containing 2d X-space integration weight coefficients
*
* @tparam T value type
* @param g The grid 
*
* @return Host Vector
*/
template <class T>
thrust::host_vector<T> weights( const Grid2d<T>& g)
{
    //choose layout
    thrust::host_vector<T> v( g.size());
    for( unsigned i=0; i<g.size(); i++)
        //v[i] = g.hx()*g.hy()/4.*g.dlt().weights()[detail::get_i(g.n(), i)]*g.dlt().weights()[detail::get_j(g.n(), i)];
        v[i] = g.hx()*g.hy()/4.*
                g.dlt().weights()[detail::get_i(g.n(),g.Nx(), i)]*
                g.dlt().weights()[detail::get_j(g.n(),g.Nx(), i)];
    return v;
}
/**
* @brief create host_vector containing 2d X-space inverse weight coefficients
*
* @tparam T value type
* @param g The grid 
*
* @return Host Vector
*/
template <class T>
thrust::host_vector<T> inv_weights( const Grid2d<T>& g)
{
    thrust::host_vector<T> v = weights( g);
    for( unsigned i=0; i<g.size(); i++)
        v[i] = 1./v[i];
    return v;
}
/**
* @brief create host_vector containing 3d X-space weight coefficients for integration
*
* If cylindrical coordinates are used the coefficients are multiplied by R
* to give the correct volume form.
* @tparam T value type
* @param g The grid 
*
* @return Host Vector
*/
template <class T>
thrust::host_vector<T> weights( const Grid3d<T>& g)
{
    thrust::host_vector<T> v( g.size());
    for( unsigned i=0; i<g.size(); i++)
        //v[i] = g.hz()*g.hx()*g.hy()/4.*g.dlt().weights()[detail::get_i(g.n(), i)]*g.dlt().weights()[detail::get_j(g.n(), i)];
        v[i] = g.hz()*g.hx()*g.hy()/4.*
               g.dlt().weights()[detail::get_i(g.n(), g.Nx(), i)]*
               g.dlt().weights()[detail::get_j(g.n(), g.Nx(), i)];
    if( g.system() == cylindrical)
    {
        Grid1d<T> gR( g.x0(), g.x1(), g.n(), g.Nx());
        thrust::host_vector<T> absc( abscissas( gR)); 
        for( unsigned i=0; i<g.size(); i++)
            v[i] *= absc[i%(g.n()*g.Nx())];
    }
    return v;
}
/**
* @brief create host_vector containing 3d X-space inverse weight coefficients
*
* @tparam T value type
* @param g The grid 
*
* @return Host Vector
*/
template <class T>
thrust::host_vector<T> inv_weights( const Grid3d<T>& g)
{
    thrust::host_vector<T> v = weights( g);
    for( unsigned i=0; i<g.size(); i++)
        v[i] = 1./v[i];
    return v;
}

<<<<<<< HEAD

=======
>>>>>>> 143bfe3d

///@}
}//namespace create
}//namespace dg<|MERGE_RESOLUTION|>--- conflicted
+++ resolved
@@ -191,10 +191,6 @@
     return v;
 }
 
-<<<<<<< HEAD
-
-=======
->>>>>>> 143bfe3d
 
 ///@}
 }//namespace create
