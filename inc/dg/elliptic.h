--- conflicted
+++ resolved
@@ -65,17 +65,11 @@
      * @param g The Grid, boundary conditions are taken from here
      * @param no Not normed for elliptic equations, normed else
      * @param dir Direction of the right first derivative
-<<<<<<< HEAD
-     * @param jfactor scales the jump term
-     * @note chi is assumed 1 per default
-     */
-    Elliptic( Geometry g, norm no = not_normed, direction dir = forward, double jfactor = 1): 
-=======
+
      * @param jfactor (\f$ = \alpha \f$ ) scale jump terms (1 is a good value but in some cases 0.1 or 0.01 might be better)
      * @note chi is assumed 1 per default
      */
     Elliptic( Geometry g, norm no = not_normed, direction dir = forward, double jfactor=1.): 
->>>>>>> 735f45b7
         no_(no), g_(g), jfactor_(jfactor)
     { 
         construct( g, g.bcx(), g.bcy(), dir);
@@ -93,15 +87,10 @@
      * @param bcy boundary contition in y
      * @param no Not normed for elliptic equations, normed else
      * @param dir Direction of the right first derivative (i.e. forward, backward or centered)
-<<<<<<< HEAD
-     * @param jfactor scales the jump term
-     */
-    Elliptic( Geometry g, bc bcx, bc bcy, norm no = not_normed, direction dir = forward, double jfactor = 1): 
-=======
+
      * @param jfactor scale jump terms (1 is a good value but in some cases 0.1 or 0.01 might be better)
      */
     Elliptic( Geometry g, bc bcx, bc bcy, norm no = not_normed, direction dir = forward, double jfactor=1.): 
->>>>>>> 735f45b7
         no_(no), g_(g), jfactor_(jfactor)
     { 
         construct( g, bcx, bcy, dir);
