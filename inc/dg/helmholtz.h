--- conflicted
+++ resolved
@@ -192,23 +192,6 @@
     {
         if( alpha_ != 0)
         {
-<<<<<<< HEAD
-            blas2::symv( laplaceM_, x, y); // y =- W nabla_perp^2 x
-            blas1::pointwiseDivide(y, chi_, temp2_); //temp2_ = (chi^-1)*W*nabla_perp^2 x
-            blas2::symv( laplaceM_.precond(), temp2_, temp3_); //temp3_ = V*(chi^-1)*W*nabla_perp^2 x
-            blas2::symv( laplaceM_, temp3_, temp2_);//temp2_ = W * nabla_perp^2 *(chi^-1)*nabla_perp^2 x            
-        }
-        if( isSet)
-        {
-            //y = W temp - alpha*y = W(chi + alpha nabla_perp^2)x
-            blas2::symv( 1., laplaceM_.weights(), temp_, -2.*alpha_, y); 
-            //y = W(chi + alpha nabla_perp^2+  alpha*alpha*nabla_perp^2 *(chi^-1)*nabla_perp^2 )x
-            blas1::axpby( alpha_*alpha_, temp2_, 1.0, y, y);
-        }
-        else
-            blas2::symv( 1., laplaceM_.weights(), x, -alpha_, y);
-
-=======
             blas2::symv( laplaceM_, x, temp1_); // temp1_ = -nabla_perp^2 x
             blas1::pointwiseDivide(temp1_, chi_, y); //temp2_ = (chi^-1)*W*nabla_perp^2 x
             blas2::symv( laplaceM_, y, temp2_);//temp2_ = nabla_perp^2 *(chi^-1)*nabla_perp^2 x            
@@ -220,7 +203,6 @@
         blas1::axpby( 1., y, -2.*alpha_, temp1_, y); 
         blas1::axpby( alpha_*alpha_, temp2_, 1., y, y);
         blas1::pointwiseDot( laplaceM_.weights(), y, y);//Helmholtz is never normed
->>>>>>> 0c0059e0
     }
     /**
      * @brief These are the weights that made the operator symmetric
