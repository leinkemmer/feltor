--- conflicted
+++ resolved
@@ -92,24 +92,16 @@
         double f_psi = 2.*M_PI/end_old[2];
 //         double f_psi = 1./end_old[2];
 // double f_psi = 1.;
-<<<<<<< HEAD
-//         std::cout << "fpsi = "<< f_psi<< std::endl;
-=======
+
         //std::cout << "fpsi = "<< f_psi<< std::endl;
->>>>>>> a2ed684d
         return f_psi;
     }
     double operator()( double psi)
     {
-<<<<<<< HEAD
 //         double R_0, Z_0; 
 //         return construct_f( psi, R_0, Z_0);
         return 1.;
-=======
-        double R_0, Z_0; 
-        //return construct_f( psi, R_0, Z_0);
-        return 1;
->>>>>>> a2ed684d
+
     }
 
     /**
@@ -267,15 +259,7 @@
     { 
         thrust::host_vector<double> begin( 3, 0), end(begin), end_old(begin);
         fpsi_.find_initial( psi[0], begin[0], begin[1]);
-<<<<<<< HEAD
-//         std::cout << begin[0]<<" "<<begin[1]<<" "<<begin[2]<<"\n";
-        dg::stepperRK17( fieldRZYT_, begin, end, 0., 2*M_PI, N_steps);
-        //eps = sqrt( (end[0]-begin[0])*(end[0]-begin[0]) + (end[1]-begin[1])*(end[1]-begin[1]));
-//         fpsiM[0] = - end[2]/2./M_PI;
-//         fpsiM[0] = -1./2./M_PI;
-        fpsiM[0] = -1.;
-//         std::cout <<"-1/fpsi ="<<fpsiM[0]<<"\n";
-=======
+
         //std::cout << begin[0]<<" "<<begin[1]<<" "<<begin[2]<<"\n";
         dg::stepperRK17( fieldRZYT_, begin, end, 0., 2*M_PI, N_steps);
         //eps = sqrt( (end[0]-begin[0])*(end[0]-begin[0]) + (end[1]-begin[1])*(end[1]-begin[1]));
@@ -283,7 +267,6 @@
         //fpsiM[0] = -1./2./M_PI;
         fpsiM[0] = -1;
         //std::cout <<"-1/fpsi ="<<fpsiM[0]<<"\n";
->>>>>>> a2ed684d
     }
     private:
     double psi_0;
