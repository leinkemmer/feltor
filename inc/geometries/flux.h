--- conflicted
+++ resolved
@@ -218,13 +218,9 @@
             eps_old = eps, r_old = r, z_old = z, yr_old = yr, yz_old = yz, xr_old = xr, xz_old = xz;
             dg::stepperRK17( fieldRZY, begin, end, 0, y_vec[0], steps);
             r[0] = end[0], z[0] = end[1], yr[0] = end[2], yz[0] = end[3];
-<<<<<<< HEAD
             xr[0] = -psipR(r[0],z[0]), xz[0] = -psipZ(r[0],z[0]);
             std::cout <<end[0]<<" "<< end[1] <<"\n";
-=======
-            xr[0] = -psipR(r[0],z[0])/deltapsi, xz[0] = -psipZ(r[0],z[0])/deltapsi;
-            //std::cout <<end[0]<<" "<< end[1] <<"\n";
->>>>>>> 8709ae5c
+
             for( unsigned i=1; i<n*N; i++)
             {
                 temp = end;
