--- conflicted
+++ resolved
@@ -71,11 +71,8 @@
     double Rmax=gp.R_0+p.boxscaleRp*gp.a; 
     double Zmax=p.boxscaleZp*gp.a*gp.elongation;
     //Make grid
-<<<<<<< HEAD
     dg::CylindricalGrid<dg::DVec> grid( Rmin,Rmax, Zmin,Zmax, 0, 2.*M_PI, p.n, p.Nx, p.Ny, p.Nz, p.bc, p.bc, dg::PER);  
-=======
-     dg::CylindricalGrid3d<dg::DVec> grid( Rmin,Rmax, Zmin,Zmax, 0, 2.*M_PI, p.n, p.Nx, p.Ny, p.Nz, p.bc, p.bc, dg::PER);  
->>>>>>> de19e28d
+
     //create RHS 
     std::cout << "Constructing Feltor...\n";
     eule::Feltor<dg::CylindricalGrid3d<dg::DVec>, dg::DS<DFA, dg::DMatrix, dg::DVec>, dg::DMatrix, dg::DVec> feltor( grid, p, gp); //initialize before rolkar!
