#include <iostream>
#include <iomanip>
#include <vector>
#include <sstream>
#include <cmath>
// #define DG_DEBUG

#include "draw/host_window.h"
//#include "draw/device_window.cuh"
#include "dg/backend/xspacelib.cuh"
#include "dg/backend/timer.cuh"
#include "file/read_input.h"
#include "solovev/geometry.h"

#include "feltor.cuh"
#include "parameters.h"

/*
   - reads parameters from input.txt or any other given file, 
   - integrates the Feltor - functor and 
   - directly visualizes results on the screen using parameters in window_params.txt
*/


int main( int argc, char* argv[])
{
    //Parameter initialisation
    std::vector<double> v, v2,v3;
    std::stringstream title;
    if( argc == 1)
    {
        try{
            v = file::read_input("input.txt");
            v3 = file::read_input( "geometry_params.txt"); 
        }catch( toefl::Message& m){
            m.display();
            return -1;
        }
    }
    else if( argc == 3)
    {
        try{
            v = file::read_input(argv[1]);
            v3 = file::read_input( argv[2]); 
        }catch( toefl::Message& m){
            m.display();
            return -1;
        }
    }
    else
    {
        std::cerr << "ERROR: Wrong number of arguments!\nUsage: "<< argv[0]<<" [inputfile] [geomfile] \n";
        return -1;
    }

    /////////////////////////////////////////////////////////////////////////
    const eule::Parameters p( v);
    p.display( std::cout);
    const solovev::GeomParameters gp(v3);
    gp.display( std::cout);
    v2 = file::read_input( "window_params.txt");
    GLFWwindow* w = draw::glfwInitAndCreateWindow( (p.Nz+1)/v2[2]*v2[3], v2[1]*v2[4], "");
    draw::RenderHostData render(v2[1], (p.Nz+1)/v2[2]);


    //////////////////////////////////////////////////////////////////////////
    double Rmin=gp.R_0-p.boxscale*gp.a;
    double Zmin=-p.boxscale*gp.a*gp.elongation;
    double Rmax=gp.R_0+p.boxscale*gp.a; 
    double Zmax=p.boxscale*gp.a*gp.elongation;
    //Make grid
     dg::Grid3d<double > grid( Rmin,Rmax, Zmin,Zmax, 0, 2.*M_PI, p.n, p.Nx, p.Ny, p.Nz, dg::DIR, dg::DIR, dg::PER, dg::cylindrical);  
    //create RHS 
    std::cout << "Constructing Feltor...\n";
    eule::Feltor<dg::DMatrix, dg::DVec, dg::DVec > feltor( grid, p,gp); //initialize before rolkar!
    std::cout << "Done!\n";
    eule::Rolkar<dg::DMatrix, dg::DVec, dg::DVec > rolkar( grid, p,gp);

    /////////////////////The initial field///////////////////////////////////////////
    //dg::Gaussian3d init0(gp.R_0+p.posX*gp.a, p.posY*gp.a, M_PI, p.sigma, p.sigma, p.sigma, p.amp);
    dg::BathRZ init0(16,16,p.Nz,Rmin,Zmin, 30.,5.,p.amp);
    dg::GaussianZ gaussianZ( M_PI, p.sigma_z, 1);

//     solovev::ZonalFlow init0(p, gp);
    solovev::Nprofile grad(p, gp); //initial background profile

    
    std::vector<dg::DVec> y0(4, dg::evaluate( grad, grid)), y1(y0); 
<<<<<<< HEAD
    y1[1] = feltor.dz().evaluate( init0, (unsigned)p.Nz/2);
    y1[2] = dg::evaluate( gaussianZ, grid);
=======

    //field aligned blob 
    dg::Gaussian gaussian( gp.R_0+p.posX*gp.a, p.posY*gp.a, p.sigma, p.sigma, p.amp);
    dg::GaussianZ gaussianZ( M_PI, p.sigma_z, 1);
    //dg::CONSTANT gaussianZ( 1.);
    y1[1] = feltor.dz().evaluate( gaussian, gaussianZ, (unsigned)p.Nz/2, 2);
    //y1[2] = dg::evaluate( gaussianZ, grid);
>>>>>>> 5e9d7131
    dg::blas1::pointwiseDot( y1[1], y1[2], y1[1]);

    //field aligned blob 
//     dg::Gaussian gaussian( gp.R_0+p.posX*gp.a, p.posY*gp.a, p.sigma, p.sigma, p.amp);
//     dg::GaussianZ gaussianZ( M_PI, p.m_par, 1);
//     y1[1] = feltor.dz().evaluate( gaussian, (unsigned)p.Nz/2);
//     y1[2] = dg::evaluate( gaussianZ, grid);
//     dg::blas1::pointwiseDot( y1[1], y1[2], y1[1]);


//     y1[1] = dg::evaluate( init0, grid);
    //damp the bath on psi boundaries 
    dg::blas1::pointwiseDot(rolkar.damping(),y1[1], y1[1]); 
    dg::blas1::axpby( 1., y1[1], 1., y0[1]); //initialize ni
    dg::blas1::transform(y0[1], y0[1], dg::PLUS<>(-1));
    feltor.initializene( y0[1], y0[0]);    

    dg::blas1::axpby( 0., y0[2], 0., y0[2]); //set Ue = 0
    dg::blas1::axpby( 0., y0[3], 0., y0[3]); //set Ui = 0

    dg::Karniadakis< std::vector<dg::DVec> > karniadakis( y0, y0[0].size(), p.eps_time);
//   dg::AB< 3, std::vector<dg::DVec> > ab( y0);
    //karniadakis.init( feltor, rolkar, y0, p.dt);
// // ab.init( feltor,  y0, p.dt);
    dg::DVec dvisual( grid.size(), 0.);
    dg::HVec hvisual( grid.size(), 0.), visual(hvisual),avisual(hvisual);
    dg::HMatrix equi = dg::create::backscatter( grid);
    draw::ColorMapRedBlueExtMinMax colors(-1.0, 1.0);

    //create timer
    dg::Timer t;
    double time = 0;
    unsigned step = 0;
    
    const double mass0 = feltor.mass(), mass_blob0 = mass0 - grid.lx()*grid.ly();
    double E0 = feltor.energy(), energy0 = E0, E1 = 0, diff = 0;
    std::cout << "Begin computation \n";
    std::cout << std::scientific << std::setprecision( 2);
    while ( !glfwWindowShouldClose( w ))
    {

        hvisual = y0[0];
        dg::blas2::gemv( equi, hvisual, visual);
        colors.scalemax() = (float)thrust::reduce( visual.begin(), visual.end(), 0., thrust::maximum<double>() );
        colors.scalemin() = -colors.scalemax();        
        //colors.scalemin() = 1.0;
        //colors.scalemin() =  (float)thrust::reduce( visual.begin(), visual.end(), colors.scalemax()  ,thrust::minimum<double>() );

        title << std::setprecision(2) << std::scientific;
        //title <<"ne / "<<(float)thrust::reduce( visual.begin(), visual.end(), colors.scalemax()  ,thrust::minimum<double>() )<<"  " << colors.scalemax()<<"\t";
        title <<"ne-1 / " << colors.scalemax()<<"\t";
        dg::blas1::axpby(0.0,avisual,0.0,avisual);
        for( unsigned k=0; k<p.Nz/v2[2];k++)
        {
            unsigned size=grid.n()*grid.n()*grid.Nx()*grid.Ny();
            dg::HVec part( visual.begin() + k*v2[2]*size, visual.begin()+(k*v2[2]+1)*size);
            dg::blas1::axpby(1.0,part,1.0,avisual);
            render.renderQuad( part, grid.n()*grid.Nx(), grid.n()*grid.Ny(), colors);
        }
        dg::blas1::scal(avisual,1./p.Nz);
        render.renderQuad( avisual, grid.n()*grid.Nx(), grid.n()*grid.Ny(), colors);
        //draw ions
        //thrust::transform( y1[1].begin(), y1[1].end(), dvisual.begin(), dg::PLUS<double>(-0.));//ne-1
        hvisual = y0[1];
        dg::blas2::gemv( equi, hvisual, visual);
        colors.scalemax() = (float)thrust::reduce( visual.begin(), visual.end(), 0., thrust::maximum<double>() );
        //colors.scalemin() = 1.0;        
        colors.scalemin() = -colors.scalemax();        
        //colors.scalemin() =  (float)thrust::reduce( visual.begin(), visual.end(), colors.scalemax()  ,thrust::minimum<double>() );

        title << std::setprecision(2) << std::scientific;
        //title <<"ni / "<<(float)thrust::reduce( visual.begin(), visual.end(), colors.scalemax()  ,thrust::minimum<double>() )<<"  " << colors.scalemax()<<"\t";
        title <<"ni-1 / " << colors.scalemax()<<"\t";
        dg::blas1::axpby(0.0,avisual,0.0,avisual);
        for( unsigned k=0; k<p.Nz/v2[2];k++)
        {
            unsigned size=grid.n()*grid.n()*grid.Nx()*grid.Ny();
            dg::HVec part( visual.begin() + k*v2[2]*size, visual.begin()+(k*v2[2]+1)*size);
            dg::blas1::axpby(1.0,part,1.0,avisual);
            render.renderQuad( part, grid.n()*grid.Nx(), grid.n()*grid.Ny(), colors);
        }
        dg::blas1::scal(avisual,1./p.Nz);
        render.renderQuad( avisual, grid.n()*grid.Nx(), grid.n()*grid.Ny(), colors);
        ////transform to Vor
//         dvisual=feltor.potential()[0];
//         dg::blas2::gemv( rolkar.laplacianM(), dvisual, y1[1]);
//         hvisual = y1[1];
        hvisual = feltor.potential()[0];
        dg::blas2::gemv( equi, hvisual, visual);
        colors.scalemax() = (float)thrust::reduce( visual.begin(), visual.end(), 0.,thrust::maximum<double>()  );
        colors.scalemin() =  (float)thrust::reduce( visual.begin(), visual.end(), colors.scalemax()  ,thrust::minimum<double>() );
//         colors.scalemin() = -colors.scalemax();
        title <<"Phi / "<<colors.scalemin()<<"  " << colors.scalemax()<<"\t";
//         title <<"Omega / "<< colors.scalemax()<<"\t";
        dg::blas1::axpby(0.0,avisual,0.0,avisual);
        for( unsigned k=0; k<p.Nz/v2[2];k++)
        {
            unsigned size=grid.n()*grid.n()*grid.Nx()*grid.Ny();
            dg::HVec part( visual.begin() + k*v2[2]*size, visual.begin()+(k*v2[2]+1)*size);
                        dg::blas1::axpby(1.0,part,1.0,avisual);

            render.renderQuad( part, grid.n()*grid.Nx(), grid.n()*grid.Ny(), colors);
        }
        dg::blas1::scal(avisual,1./p.Nz);
        render.renderQuad( avisual, grid.n()*grid.Nx(), grid.n()*grid.Ny(), colors);
        //draw U_e
        hvisual = y0[2];
        dg::blas2::gemv( equi, hvisual, visual);
        colors.scalemax() = (float)thrust::reduce( visual.begin(), visual.end(), 0.,thrust::maximum<double>()  );
        //colors.scalemin() =  (float)thrust::reduce( visual.begin(), visual.end(), colors.scalemax()  ,thrust::minimum<double>() );
        colors.scalemin() = -colors.scalemax();
        //title <<"Ue / "<<colors.scalemin()<<"  " << colors.scalemax()<<"\t";
        title <<"Ue / " << colors.scalemax()<<"\t";
        dg::blas1::axpby(0.0,avisual,0.0,avisual);
        for( unsigned k=0; k<p.Nz/v2[2];k++)
        {
            unsigned size=grid.n()*grid.n()*grid.Nx()*grid.Ny();
            dg::HVec part( visual.begin() + k*v2[2]*size, visual.begin()+(k*v2[2]+1)*size);
            dg::blas1::axpby(1.0,part,1.0,avisual);
            render.renderQuad( part, grid.n()*grid.Nx(), grid.n()*grid.Ny(), colors);
        }
        dg::blas1::scal(avisual,1./p.Nz);
        render.renderQuad( avisual, grid.n()*grid.Nx(), grid.n()*grid.Ny(), colors);
        //draw U_i
        hvisual = y0[3];
        dg::blas2::gemv( equi, hvisual, visual);
        colors.scalemax() = (float)thrust::reduce( visual.begin(), visual.end(), 0., thrust::maximum<double>()  );
        //colors.scalemin() =  (float)thrust::reduce( visual.begin(), visual.end(), colors.scalemax()  ,thrust::minimum<double>() );
        colors.scalemin() = -colors.scalemax();
        //title <<"Ui / "<<colors.scalemin()<< "  " << colors.scalemax()<<"\t";
        title <<"Ui / " << colors.scalemax()<<"\t";
        dg::blas1::axpby(0.0,avisual,0.0,avisual);
        for( unsigned k=0; k<p.Nz/v2[2];k++)
        {
            unsigned size=grid.n()*grid.n()*grid.Nx()*grid.Ny();
            dg::HVec part( visual.begin() + k*v2[2]*size, visual.begin()+(k*v2[2]+1)*size);
            dg::blas1::axpby(1.0,part,1.0,avisual);
            render.renderQuad( part, grid.n()*grid.Nx(), grid.n()*grid.Ny(), colors);
        }
        dg::blas1::scal(avisual,1./p.Nz);
        render.renderQuad( avisual, grid.n()*grid.Nx(), grid.n()*grid.Ny(), colors);
        
        title << std::fixed; 
        title << " &&   time = "<<time;
        glfwSetWindowTitle(w,title.str().c_str());
        title.str("");
        glfwPollEvents();
        glfwSwapBuffers( w);

        //step 
#ifdef DG_BENCHMARK
        t.tic();
#endif//DG_BENCHMARK
        //for( unsigned i=0; i<p.itstp; i++)
        //{
        //    step++;
        //    std::cout << "(m_tot-m_0)/m_0: "<< (feltor.mass()-mass0)/mass_blob0<<"\t";
        //    E0 = E1;
        //    E1 = feltor.energy();
        //    diff = (E1 - E0)/p.dt;
        //    double diss = feltor.energy_diffusion( );
        //    std::cout << "(E_tot-E_0)/E_0: "<< (E1-energy0)/energy0<<"\t";
        //    std::cout << "Accuracy: "<< 2.*(diff-diss)/(diff+diss)<<"\n";

        //    try{ karniadakis( feltor, rolkar, y0);}
//      //       try{ ab( feltor,  y0);}
        //    catch( dg::Fail& fail) { 
        //        std::cerr << "CG failed to converge to "<<fail.epsilon()<<"\n";
        //        std::cerr << "Does Simulation respect CFL condition?\n";
        //        glfwSetWindowShouldClose( w, GL_TRUE);
        //        break;
        //    }
        //}
        time += (double)p.itstp*p.dt;
#ifdef DG_BENCHMARK
        t.toc();
        std::cout << "\n\t Step "<<step;
        std::cout << "\n\t Average time for one step: "<<t.diff()/(double)p.itstp<<"s\n\n";
#endif//DG_BENCHMARK
    }
    glfwTerminate();
    ////////////////////////////////////////////////////////////////////

    return 0;

}<|MERGE_RESOLUTION|>--- conflicted
+++ resolved
@@ -86,18 +86,15 @@
 
     
     std::vector<dg::DVec> y0(4, dg::evaluate( grad, grid)), y1(y0); 
-<<<<<<< HEAD
-    y1[1] = feltor.dz().evaluate( init0, (unsigned)p.Nz/2);
-    y1[2] = dg::evaluate( gaussianZ, grid);
-=======
+
 
     //field aligned blob 
-    dg::Gaussian gaussian( gp.R_0+p.posX*gp.a, p.posY*gp.a, p.sigma, p.sigma, p.amp);
-    dg::GaussianZ gaussianZ( M_PI, p.sigma_z, 1);
+//     dg::Gaussian gaussian( gp.R_0+p.posX*gp.a, p.posY*gp.a, p.sigma, p.sigma, p.amp);
+//     dg::GaussianZ gaussianZ( M_PI, p.sigma_z, 1);
     //dg::CONSTANT gaussianZ( 1.);
-    y1[1] = feltor.dz().evaluate( gaussian, gaussianZ, (unsigned)p.Nz/2, 2);
+    y1[1] = feltor.dz().evaluate( init0, gaussianZ, (unsigned)p.Nz/2, 2);
     //y1[2] = dg::evaluate( gaussianZ, grid);
->>>>>>> 5e9d7131
+
     dg::blas1::pointwiseDot( y1[1], y1[2], y1[1]);
 
     //field aligned blob 
@@ -251,26 +248,26 @@
 #ifdef DG_BENCHMARK
         t.tic();
 #endif//DG_BENCHMARK
-        //for( unsigned i=0; i<p.itstp; i++)
-        //{
-        //    step++;
-        //    std::cout << "(m_tot-m_0)/m_0: "<< (feltor.mass()-mass0)/mass_blob0<<"\t";
-        //    E0 = E1;
-        //    E1 = feltor.energy();
-        //    diff = (E1 - E0)/p.dt;
-        //    double diss = feltor.energy_diffusion( );
-        //    std::cout << "(E_tot-E_0)/E_0: "<< (E1-energy0)/energy0<<"\t";
-        //    std::cout << "Accuracy: "<< 2.*(diff-diss)/(diff+diss)<<"\n";
-
-        //    try{ karniadakis( feltor, rolkar, y0);}
-//      //       try{ ab( feltor,  y0);}
-        //    catch( dg::Fail& fail) { 
-        //        std::cerr << "CG failed to converge to "<<fail.epsilon()<<"\n";
-        //        std::cerr << "Does Simulation respect CFL condition?\n";
-        //        glfwSetWindowShouldClose( w, GL_TRUE);
-        //        break;
-        //    }
-        //}
+        for( unsigned i=0; i<p.itstp; i++)
+        {
+           step++;
+           std::cout << "(m_tot-m_0)/m_0: "<< (feltor.mass()-mass0)/mass_blob0<<"\t";
+           E0 = E1;
+           E1 = feltor.energy();
+           diff = (E1 - E0)/p.dt;
+           double diss = feltor.energy_diffusion( );
+           std::cout << "(E_tot-E_0)/E_0: "<< (E1-energy0)/energy0<<"\t";
+           std::cout << "Accuracy: "<< 2.*(diff-diss)/(diff+diss)<<"\n";
+
+           try{ karniadakis( feltor, rolkar, y0);}
+     //       try{ ab( feltor,  y0);}
+           catch( dg::Fail& fail) { 
+               std::cerr << "CG failed to converge to "<<fail.epsilon()<<"\n";
+               std::cerr << "Does Simulation respect CFL condition?\n";
+               glfwSetWindowShouldClose( w, GL_TRUE);
+               break;
+           }
+        }
         time += (double)p.itstp*p.dt;
 #ifdef DG_BENCHMARK
         t.toc();
