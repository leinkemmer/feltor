#pragma once

#include "dg/algorithm.h"

#include "parameters.h"
// #include "geometry_circ.h"
#include "geometry.h"

#ifdef DG_BENCHMARK
#include "dg/backend/timer.cuh"
#endif //DG_BENCHMARK

namespace eule
{
//diffusive terms (add mu_hat?)
template<class Matrix, class container, class Preconditioner>
struct Rolkar
{
    template<class Grid3d>
    Rolkar( const Grid3d& g, Parameters p, solovev::GeomParameters gp):
        p(p),
        gp(gp),
        w3d_( dg::create::w3d(g)), v3d_(dg::create::v3d(g)),
        temp( g.size()),
        dampin_( dg::evaluate( solovev::TanhDampingIn(gp ), g)),
        dampout_( dg::evaluate( solovev::TanhDampingOut(gp ), g)),
        dampgauss_( dg::evaluate( solovev::GaussianDamping( gp), g)),
        pupil_( dg::evaluate( solovev::Pupil( gp), g)),

<<<<<<< HEAD
                pupil_( dg::evaluate( solovev::TanhDamping(gp ), g)),
        lapiris_( dg::evaluate( solovev::TanhDampingInv(gp ), g)),
        LaplacianM_perp ( dg::create::laplacianM_perp( g, dg::normed, dg::symmetric))
        //LaplacianM_para ( dg::create::laplacianM_parallel( g, dg::PER))
=======
        lapiris_( dg::evaluate( solovev::TanhDampingInv(gp ), g))
>>>>>>> b4b22a3a
    {
    }
    void operator()( const std::vector<container>& x, std::vector<container>& y)
    {
        for( unsigned i=0; i<x.size(); i++)
        {
            dg::blas2::gemv( LaplacianM_perp, x[i], temp);
            dg::blas2::gemv( LaplacianM_perp, temp, y[i]);
            dg::blas1::axpby( -p.nu_perp, y[i], 0., y[i]); // - nu_perp lapl_RZ (lapl_RZ (lnN,U)) //factor MISSING!?!
            //additional heavy damping zone
//             dg::blas1::pointwiseDot( lapiris_, temp, temp); //N_i U_i
//             dg::blas1::axpby( 0.1, temp, 1., y[i]); // - nu_lap_perp lapl_RZ (lnN,U) //factor MISSING!?!
            //parallel derivative
//             dg::blas2::gemv( LaplacianM_para, x[i], temp);
//             dg::blas1::axpby(  p.nu_parallel, temp, 1., y[i]); //-nu_lap_varphi (lnN,U) //

        }

        //add parallel resistivity
        std::vector<container>  expy(2);
        expy[0].resize( x[0].size()), expy[1].resize( x[1].size());
        container chi( x[0].size()), omega( x[0].size());
        for( unsigned i=0; i<2; i++)
            dg::blas1::transform( x[i], expy[i], dg::EXP<double>());
        dg::blas1::pointwiseDot( expy[0], x[2], omega); //N_e U_e 
        dg::blas1::pointwiseDot( expy[1], x[3], chi); //N_i U_i
        dg::blas1::axpby( -1., omega, 1., chi); //-N_e U_e + N_i U_i
        dg::blas1::pointwiseDivide( chi, expy[0], omega);//J_par/N_e
//         dg::blas1::pointwiseDivide( chi, expy[0], chi); //J_par/N_i    now //J_par/N_e  //n_e instead of n_i
        dg::blas1::axpby( -p.c/p.mu[0]/p.eps_hat, omega, 1., y[2]);  // dtU_e =- C/hat(mu)_e J_par/N_e
        dg::blas1::axpby( -p.c/p.mu[1]/p.eps_hat,omega, 1., y[3]);    // dtU_e =- C/hat(mu)_i J_par/N_i   //n_e instead of n_i
        
//         //cut contributions to boundary now with damping on all 4 quantities
        for( unsigned i=0; i<y.size(); i++){
//             dg::blas1::pointwiseDot( dampin_, y[i], y[i]);
//             dg::blas1::pointwiseDot( pupil_, y[i], y[i]);
            dg::blas1::pointwiseDot( dampgauss_, y[i], y[i]);
        }
    }
    const dg::DMatrix& laplacianM()const {return LaplacianM_perp;}
    const container& weights(){return w3d_;}
    const container& precond(){return v3d_;}
    const container& pupil(){return pupil_;}
    const container& dampin(){return dampin_;}


  private:
    void divide( const container& zaehler, const container& nenner, container& result)
    {
        dg::blas1::pointwiseDivide( zaehler, nenner, result);
    }
    const Parameters p;
    const solovev::GeomParameters gp;
    const Preconditioner w3d_, v3d_;
    container temp;
    const container dampin_;
    const container dampout_;
    const container dampgauss_;
    const container pupil_;
    const container lapiris_;
    
    Matrix LaplacianM_perp;
    //Matrix LaplacianM_para;

};

template< class Matrix, class container=thrust::device_vector<double>, class Preconditioner = thrust::device_vector<double> >
struct Feltor
{
    //typedef std::vector<container> Vector;
    typedef typename dg::VectorTraits<container>::value_type value_type;
    //typedef typename thrust::iterator_system<typename container::iterator>::type MemorySpace;
    //typedef cusp::ell_matrix<int, value_type, MemorySpace> Matrix;
    //typedef dg::DMatrix Matrix; //fastest device Matrix (does this conflict with 

    template<class Grid3d>
    Feltor( const Grid3d& g, Parameters p,solovev::GeomParameters gp);

    void exp( const std::vector<container>& src, std::vector<container>& dst, unsigned);

    void log( const std::vector<container>& src, std::vector<container>& dst, unsigned);

    /**
     * @brief Returns phi and psi that belong to the last y in operator()
     *
     * In a multistep scheme this belongs to the point HEAD-1
     * @return phi[0] is the electron and phi[1] the generalized ion potential
     */
    const std::vector<container>& potential( ) const { return phi;}

    /**
     * @brief Return the Gamma operator used by this object
     *
     * @return Gamma operator
     */

    void operator()( std::vector<container>& y, std::vector<container>& yp);

    double mass( ) {return mass_;}
    double mass_diffusion( ) {return diff_;}
    double energy( ) {return energy_;}
    double energy_diffusion( ){ return ediff_;}

  private:
    void curve( const container& y, container& target);
    //use chi and omega as helpers to compute square velocity in omega
    const container& compute_vesqr( container& potential);
    //extrapolates and solves for phi[1], then adds square velocity ( omega)
    const container& compute_psi( container& potential);
    const container& polarisation( const std::vector<container>& y); //solves polarisation equation

    container chi, omega;

    const container binv, curvR, curvZ, gradlnB;
    const container pupil, source, damping;
    const container w3d, v3d, one;

    std::vector<container> phi, curvphi, dzphi, expy;
    std::vector<container> dzy, curvy; 

    //matrices and solvers
    Matrix A; 
    dg::DZ<Matrix, container> dz;
    dg::ArakawaX< Matrix, container>    arakawa; 
    //dg::Polarisation2dX< thrust::host_vector<value_type> > pol; //note the host vector
    dg::Polarisation< Matrix, container, Preconditioner > pol; //note the host vector
    dg::Invert<container> invert_pol;

    const Parameters p;
    const solovev::GeomParameters gp;

    double mass_, energy_, diff_, ediff_;

};

template<class Matrix, class container, class P>
template<class Grid>
Feltor<Matrix, container, P>::Feltor( const Grid& g, Parameters p, solovev::GeomParameters gp): 
    chi( dg::evaluate( dg::one, g)), omega(chi),
    binv( dg::evaluate(solovev::Field(gp) , g) ),
    curvR( dg::evaluate( solovev::CurvatureR(gp), g)),
    curvZ( dg::evaluate(solovev::CurvatureZ(gp), g)),
    gradlnB( dg::evaluate(solovev::GradLnB(gp) , g)),
    pupil( dg::evaluate( solovev::Pupil( gp), g)),
//     source( dg::evaluate( dg::Gaussian( gp.R_0, 0, p.b, p.b, p.amp_source, 0), g)),
//     source( dg::evaluate( solovev::Gradient(gp), g)),
     source( dg::evaluate(solovev::TanhSource(gp, p.amp_source), g)),
//     damping( dg::evaluate( solovev::TanhDampingIn(gp ), g)), 
    damping( dg::evaluate( solovev::GaussianDamping(gp ), g)), 
    phi( 2, chi), curvphi( phi), dzphi(phi), expy(phi),  
    dzy( 4, chi), curvy(dzy),
    A (dg::create::laplacianM_perp( g, dg::not_normed, dg::symmetric)),
    dz(solovev::Field(gp), g, gp.rk4eps),
    arakawa( g), 
    pol(     g), 
    invert_pol( omega, omega.size(), p.eps_pol), one( dg::evaluate( dg::one, g)),
    w3d( dg::create::weights(g)), v3d( dg::create::precond(g)), 
    p(p),
    gp(gp)
{ }
template< class Matrix, class container, class P>
const container& Feltor<Matrix,container, P>::compute_vesqr( container& potential)
{
    arakawa.bracketS( potential, potential, chi);
    dg::blas1::pointwiseDot( binv, binv, omega);
    dg::blas1::pointwiseDot( chi, omega, omega);
    return omega;
}
template< class Matrix, class container, class P>
const container& Feltor<Matrix,container, P>::compute_psi( container& potential)
{
    dg::blas1::axpby( 1., potential, -0.5, compute_vesqr( potential), phi[1]);
    return phi[1];
}


//computes and modifies expy!!
template<class Matrix, class container, class P>
const container& Feltor<Matrix, container, P>::polarisation( const std::vector<container>& y)
{
#ifdef DG_BENCHMARK
    dg::Timer t; 
    t.tic();
#endif
    //compute chi and polarisation
    exp( y, expy, 2);
    dg::blas1::axpby( 1., expy[1], 0., chi); //\chi = a_i \mu_i n_i
    dg::blas1::pointwiseDot( chi, binv, chi);
    dg::blas1::pointwiseDot( chi, binv, chi); //chi/= B^2
        //correction
    dg::blas1::axpby( -p.mu[0], expy[0], 1., chi); //\chi = a_i \mu_i n_i -a_e \mu_e n_i
    //A = pol.create( chi);
    pol.set_chi( chi);
    dg::blas1::transform( expy[0], expy[0], dg::PLUS<double>(-1)); //n_e -1
    dg::blas1::transform( expy[1], omega,   dg::PLUS<double>(-1)); //n_i -1
#ifdef DG_BENCHMARK
    t.toc();
    //std::cout<< "Polarisation assembly took "<<t.diff()<<"s\n";
#endif 
    dg::blas1::axpby( -1., expy[0], 1., omega); //n_i-n_e
    unsigned number = invert_pol( pol, phi[0], omega, w3d, v3d);
    if( number == invert_pol.get_max())
        throw dg::Fail( p.eps_pol);
    return phi[0];
}

template<class Matrix, class container, class P>
void Feltor<Matrix, container, P>::operator()( std::vector<container>& y, std::vector<container>& yp)
{
    assert( y.size() == 4);
    assert( y.size() == yp.size());
    //compute phi via polarisation
    phi[0] = polarisation( y);
    phi[1] = compute_psi( phi[0]);

    //update energetics, 2% of total time
    exp( y, expy, 2);
    mass_ = dg::blas2::dot( one, w3d, expy[0] ); //take real ion density which is electron density!!
    double Ue = p.tau[0]*dg::blas2::dot( y[0], w3d, expy[0]); // tau_e n_e ln(n_e)
    double Ui = p.tau[1]*dg::blas2::dot( y[1], w3d, expy[1]);// tau_i n_i ln(n_i)
    double Uphi = 0.5*p.mu[1]*dg::blas2::dot( expy[1], w3d, omega); 
    dg::blas1::pointwiseDot( y[2], y[2], omega); //U_e^2
    double Upare = -0.5*p.mu[0]*dg::blas2::dot( expy[0], w3d, omega); 
    dg::blas1::pointwiseDot(y[3], y[3], omega); //U_i^2
    double Upari =  0.5*p.mu[1]*dg::blas2::dot( expy[1], w3d, omega); 
    energy_ = Ue + Ui + Uphi + Upare + Upari;

    // the resistive dissipation
    dg::blas1::pointwiseDot( expy[0], y[2], omega); //N_e U_e 
    dg::blas1::pointwiseDot( expy[1], y[3], chi); //N_i U_i
    dg::blas1::axpby( -1., omega, 1., chi); //-N_e U_e + N_i U_i                  //dt(lnN,U) = dt(lnN,U) + dz (dz (lnN,U))
    double Dres = -p.c*dg::blas2::dot(chi, w3d, chi); //- C*J_parallel^2
    ediff_ = Dres;
    
    for( unsigned i=0; i<2; i++)
    {
        //Compute RZ poisson  brackets
        arakawa( y[i], phi[i], yp[i]);  //[lnN,phi]_RZ
        arakawa( y[i+2], phi[i], yp[i+2]);//[U,phi]_RZ  
        dg::blas1::pointwiseDot( yp[i], binv, yp[i]);                        // dtlnN =1/B [lnN,phi]_RZ
        dg::blas1::pointwiseDot( yp[2+i], binv, yp[2+i]);                    // dtU =1/B [U,phi]_RZ  


        //compute parallel derivatives
        dz(y[i], dzy[i]);
        dz(phi[i], dzphi[i]);
        dz(y[i+2], dzy[2+i]);

        //parallel advection terms
        dg::blas1::pointwiseDot(y[i+2], dzy[i], omega); //Udz lnN 
        dg::blas1::axpby( -1., omega, 1., yp[i]);                            //dtlnN = dtlnN - Udz lnN
        dg::blas1::axpby( -1., dzy[2+i], 1., yp[i]);                         //dtlnN = dtlnN - dz U
        dg::blas1::pointwiseDot(y[i+2], gradlnB, omega);                     
        dg::blas1::axpby( 1., omega, 1., yp[i]);                            //dtlnN = dtlnN + U dz ln B
        dg::blas1::pointwiseDot(y[i+2], dzy[2+i], omega);                    
        dg::blas1::axpby( -1., omega, 1., yp[2+i]);                         //dtU = dtU - U dz U

        //parallel force terms
        dg::blas1::axpby( -p.tau[i]/p.mu[i]/p.eps_hat, dzy[i], 1., yp[2+i]); //dtU = dtU - tau/(hat(mu))*dz lnN
        dg::blas1::axpby( -1./p.mu[i]/p.eps_hat, dzphi[i], 1., yp[2+i]);     //dtU = dtU - 1/(hat(mu))*dz phi

        //curvature terms
        curve( y[i], curvy[i]);     //K(N)
        curve( y[i+2], curvy[2+i]); //K(U)
        curve( phi[i], curvphi[i]); //K(phi)

        dg::blas1::pointwiseDot(y[i+2], curvy[2+i], omega); //U K(U)
        dg::blas1::pointwiseDot( y[i+2], omega, chi); //U^2 K(U)
        dg::blas1::axpby( -p.mu[i]*p.eps_hat, omega, 1., yp[i]);             //dtlnN = dtlnN - (hat(mu)) U K(U)
        dg::blas1::axpby( -0.5*p.mu[i]*p.eps_hat, chi, 1., yp[2+i]);         //dtU = dtU - 0.5 (hat(mu)) U^2 K(U)

        dg::blas1::pointwiseDot(y[i+2], curvy[i], omega); //U K(ln N)
        dg::blas1::pointwiseDot( y[i+2], omega, chi); //U^2K(ln N)
        dg::blas1::axpby( -p.tau[i], omega, 1., yp[2+i]);                    //dtU = dtU - tau U K(lnN)
        dg::blas1::axpby( -0.5*p.mu[i]*p.eps_hat, chi, 1., yp[i]);           //dtlnN = dtlnN -0.5mu U^2K(lnN)

        dg::blas1::axpby( -p.tau[i], curvy[i], 1., yp[i]);                   //dtlnN = dtlnN - tau K(lnN)
        dg::blas1::axpby( -2.*p.tau[i], curvy[2+i], 1., yp[2+i]);            //dtU = dtU - 2 tau K(U)
        dg::blas1::axpby( -1., curvphi[i], 1., yp[i]);                       //dtlnN= dtlnN - K(psi)

        dg::blas1::pointwiseDot( y[i+2], curvphi[i], omega);  //U K(phi)
        dg::blas1::axpby( -0.5, omega, 1., yp[2+i]);                         //dtU = dtU -0.5 U K(psi)
    }
        
    //add parallel diffusion with naive implementation
    for( unsigned i=0; i<4; i++)
    {
        dz(dzy[i], omega); //dz (dz (N,U))
        dg::blas1::axpby( p.nu_parallel, omega, 1., yp[i]);                     //dt(lnN,U) = dt(lnN,U) + dz (dz (lnN,U))
    }
    //add particle source to dtN
    for( unsigned i=0; i<2; i++)
    {
//         dg::blas1::pointwiseDivide( source, expy[i], omega); //source/N
//         dg::blas1::axpby( 1., omega, 1, yp[i]  );       //dtlnN = dtlnN + source/N
    }

    for( unsigned i=0; i<4; i++) //damping and pupil on N and w
    {
        dg::blas1::pointwiseDot( damping, yp[i], yp[i]); 
//         dg::blas1::pointwiseDot( pupil, yp[i], yp[i]);
    }
}

template<class Matrix, class container, class P>
void Feltor<Matrix, container, P>::curve( const container& src, container& target)
{
    dg::blas2::gemv( arakawa.dx(), src, target); //d_R src
    dg::blas2::gemv( arakawa.dy(), src, omega);  //d_Z src
    dg::blas1::pointwiseDot( curvR, target, target); // C^R d_R src
    dg::blas1::pointwiseDot( curvZ, omega, omega);   // C^Z d_Z src
    dg::blas1::axpby( 1., omega, 1., target ); // (C^R d_R + C^Z d_Z) src
}

template<class Matrix, class container, class P>
void Feltor<Matrix, container, P>::exp( const std::vector<container>& y, std::vector<container>& target, unsigned howmany)
{
    for( unsigned i=0; i<howmany; i++)
        dg::blas1::transform( y[i], target[i], dg::EXP<value_type>());
}
template< class M, class container, class P>
void Feltor<M, container, P>::log( const std::vector<container>& y, std::vector<container>& target, unsigned howmany)
{
    for( unsigned i=0; i<howmany; i++)
        dg::blas1::transform( y[i], target[i], dg::LN<value_type>());
}


} //namespace eule<|MERGE_RESOLUTION|>--- conflicted
+++ resolved
@@ -26,15 +26,9 @@
         dampout_( dg::evaluate( solovev::TanhDampingOut(gp ), g)),
         dampgauss_( dg::evaluate( solovev::GaussianDamping( gp), g)),
         pupil_( dg::evaluate( solovev::Pupil( gp), g)),
-
-<<<<<<< HEAD
-                pupil_( dg::evaluate( solovev::TanhDamping(gp ), g)),
         lapiris_( dg::evaluate( solovev::TanhDampingInv(gp ), g)),
         LaplacianM_perp ( dg::create::laplacianM_perp( g, dg::normed, dg::symmetric))
         //LaplacianM_para ( dg::create::laplacianM_parallel( g, dg::PER))
-=======
-        lapiris_( dg::evaluate( solovev::TanhDampingInv(gp ), g))
->>>>>>> b4b22a3a
     {
     }
     void operator()( const std::vector<container>& x, std::vector<container>& y)
@@ -291,18 +285,7 @@
         dg::blas1::axpby( 1., omega, 1., yp[i]);                            //dtlnN = dtlnN + U dz ln B
         dg::blas1::pointwiseDot(y[i+2], dzy[2+i], omega);                    
         dg::blas1::axpby( -1., omega, 1., yp[2+i]);                         //dtU = dtU - U dz U
-
-        //parallel force terms
-        dg::blas1::axpby( -p.tau[i]/p.mu[i]/p.eps_hat, dzy[i], 1., yp[2+i]); //dtU = dtU - tau/(hat(mu))*dz lnN
-        dg::blas1::axpby( -1./p.mu[i]/p.eps_hat, dzphi[i], 1., yp[2+i]);     //dtU = dtU - 1/(hat(mu))*dz phi
-
-        //curvature terms
-        curve( y[i], curvy[i]);     //K(N)
-        curve( y[i+2], curvy[2+i]); //K(U)
-        curve( phi[i], curvphi[i]); //K(phi)
-
-        dg::blas1::pointwiseDot(y[i+2], curvy[2+i], omega); //U K(U)
-        dg::blas1::pointwiseDot( y[i+2], omega, chi); //U^2 K(U)
+//parallel force terms dg::blas1::axpby( -p.tau[i]/p.mu[i]/p.eps_hat, dzy[i], 1., yp[2+i]); //dtU = dtU - tau/(hat(mu))*dz lnN dg::blas1::axpby( -1./p.mu[i]/p.eps_hat, dzphi[i], 1., yp[2+i]);     //dtU = dtU - 1/(hat(mu))*dz phi //curvature terms curve( y[i], curvy[i]);     //K(N) curve( y[i+2], curvy[2+i]); //K(U) curve( phi[i], curvphi[i]); //K(phi) dg::blas1::pointwiseDot(y[i+2], curvy[2+i], omega); //U K(U) dg::blas1::pointwiseDot( y[i+2], omega, chi); //U^2 K(U)
         dg::blas1::axpby( -p.mu[i]*p.eps_hat, omega, 1., yp[i]);             //dtlnN = dtlnN - (hat(mu)) U K(U)
         dg::blas1::axpby( -0.5*p.mu[i]*p.eps_hat, chi, 1., yp[2+i]);         //dtU = dtU - 0.5 (hat(mu)) U^2 K(U)
 
