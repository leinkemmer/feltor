#pragma once

#include "dg/algorithm.h"

#include "parameters.h"
// #include "geometry_circ.h"
#include "solovev/geometry.h"
#include "solovev/init.h"

#ifdef DG_BENCHMARK
#include "dg/backend/timer.cuh"
#endif //DG_BENCHMARK
/*!@file

  Contains the solvers 
  */

namespace eule
{
///@addtogroup solver
///@{
/**
 * @brief Diffusive terms for Feltor solver
 *
 * @tparam Matrix The Matrix class
 * @tparam container The Vector class 
 * @tparam Preconditioner The Preconditioner class
 */
template<class Matrix, class container, class Preconditioner>
struct Rolkar
{
    template<class Grid3d>
    Rolkar( const Grid3d& g, eule::Parameters p, solovev::GeomParameters gp):
        p(p),
        gp(gp),
        temp( dg::evaluate(dg::zero, g)), chi(temp), omega(chi),
        expy(2, temp),
        dampprof_( dg::evaluate( solovev::GaussianProfDamping( gp), g)),
        dampgauss_( dg::evaluate( solovev::GaussianDamping( gp), g)),
        LaplacianM_perp ( g, dg::normed, dg::centered)
    {
    }
    void operator()( std::vector<container>& x, std::vector<container>& y)
    {
        /* x[0] := N_e - 1
           x[1] := N_i - 1
           x[2] := U_e
           x[3] := U_i
        */
        dg::blas1::axpby( 0., x, 0, y);
        for( unsigned i=0; i<4; i++)
        {
            //not linear any more (cannot be written as y = Ax)
            dg::blas2::gemv( LaplacianM_perp, x[i], temp);
            dg::blas2::gemv( LaplacianM_perp, temp, y[i]);
            dg::blas1::scal( y[i], -p.nu_perp);  //  nu_perp lapl_RZ (lapl_RZ N) 

        }
        //Resistivity
        dg::blas1::axpby( 1., x[3], -1, x[2], omega); //U_i - U_e
        dg::blas1::axpby( -p.c/p.mu[0], omega, 1., y[2]);  //- C/mu_e (U_e - U_i)
        dg::blas1::axpby( -p.c/p.mu[1], omega, 1., y[3]);  //- C/mu_i (U_e - U_i)
        //damping
        for( unsigned i=0; i<y.size(); i++){
           dg::blas1::pointwiseDot( dampgauss_, y[i], y[i]);
        }
    }
    dg::Elliptic<Matrix, container, Preconditioner>& laplacianM() {return LaplacianM_perp;}
    const Preconditioner& weights(){return LaplacianM_perp.weights();}
    const Preconditioner& precond(){return LaplacianM_perp.precond();}
    const container& damping(){return dampprof_;}
  private:
    const eule::Parameters p;
    const solovev::GeomParameters gp;
    container temp, chi, omega;
    std::vector<container> expy;
    const container dampprof_;
    const container dampgauss_;
    
    dg::Elliptic<Matrix, container, Preconditioner> LaplacianM_perp;

};

template< class Matrix, class container=thrust::device_vector<double>, class Preconditioner = thrust::device_vector<double> >
struct Feltor
{
    //typedef std::vector<container> Vector;
    typedef typename dg::VectorTraits<container>::value_type value_type;
    //typedef typename thrust::iterator_system<typename container::iterator>::type MemorySpace;
    //typedef cusp::ell_matrix<int, value_type, MemorySpace> Matrix;
    //typedef dg::DMatrix Matrix; //fastest device Matrix (does this conflict with 

    template<class Grid3d>
    Feltor( const Grid3d& g, eule::Parameters p,solovev::GeomParameters gp);

    dg::DZ<Matrix, container> dz(){return dz_;}

    /**
     * @brief Returns phi and psi that belong to the last y in operator()
     *
     * In a multistep scheme this belongs to the point HEAD-1
     * @return phi[0] is the electron and phi[1] the generalized ion potential
     */
    const std::vector<container>& potential( ) const { return phi;}
    void initializene( const container& y, container& target);

    void operator()( std::vector<container>& y, std::vector<container>& yp);

    double mass( ) {return mass_;}
    double mass_diffusion( ) {return diff_;}
    double energy( ) {return energy_;}
    std::vector<double> energy_vector( ) {return evec;}
    double energy_diffusion( ){ return ediff_;}

  private:
    void curve( container& y, container& target);
    //extrapolates and solves for phi[1], then adds square velocity ( omega)
    container& compute_psi( container& potential);
    container& polarisation( const std::vector<container>& y); //solves polarisation equation

    container chi, omega, lambda; //!!Attention: chi and omega are helper variables and may be changed at any time and by any method!!


    const container binv, curvR, curvZ, gradlnB;
    const container source, damping, one;
    const Preconditioner w3d, v3d;

    std::vector<container> phi, curvphi;
    std::vector<container> expy, npe, logn, ush; 
    std::vector<container> dzy, curvy; 

    //matrices and solvers
    dg::DZ<Matrix, container> dz_;
    dg::ArakawaX< Matrix, container>    arakawa; 
    //dg::Polarisation2dX< thrust::host_vector<value_type> > pol; //note the host vector

    dg::Elliptic< Matrix, container, Preconditioner > pol,lapperp; 
    dg::Helmholtz< Matrix, container, Preconditioner > invgamma;
    dg::Invert<container> invert_pol,invert_invgamma;

    const eule::Parameters p;
    const solovev::GeomParameters gp;

    double mass_, energy_, diff_, ediff_;
    std::vector<double> evec;

};

template<class Matrix, class container, class P>
template<class Grid>
Feltor<Matrix, container, P>::Feltor( const Grid& g, eule::Parameters p, solovev::GeomParameters gp): 
    chi( dg::evaluate( dg::one, g)), omega(chi),  lambda(chi), 
    binv( dg::evaluate(solovev::Field(gp) , g) ),
    curvR( dg::evaluate( solovev::CurvatureR(gp), g)),
    curvZ( dg::evaluate(solovev::CurvatureZ(gp), g)),
    gradlnB( dg::evaluate(solovev::GradLnB(gp) , g)),
    source( dg::evaluate(solovev::TanhSource(p, gp), g)),
    damping( dg::evaluate( solovev::GaussianDamping(gp ), g)), 
    one( dg::evaluate( dg::one, g)),    
    w3d( dg::create::weights(g)), v3d( dg::create::inv_weights(g)), 
    phi( 2, chi), curvphi( phi), expy(phi), npe(phi), logn(phi),ush(phi),
    dzy( 4, chi),curvy(dzy), 
    dz_(solovev::Field(gp), g, gp.rk4eps,solovev::PsiLimiter(gp)),
    arakawa( g), 
<<<<<<< HEAD
    pol(     g, dg::not_normed, dg::symmetric), 
    lapperp ( g, dg::normed, dg::symmetric),
    invgamma(g,-0.5*p.tau[1]*p.mu[1], dg::symmetric),
=======
    pol(     g, dg::not_normed, dg::centered), 
    lapperp ( g, dg::normed, dg::centered),
    invgamma(g,-0.5*p.tau[1]*p.mu[1], dg::centered),
>>>>>>> 5ab1e1db
    invert_pol( omega, omega.size(), p.eps_pol),
    invert_invgamma( omega, omega.size(), p.eps_gamma),
    p(p),
    gp(gp),
    evec(5)
{ }

template<class Matrix, class container, class P>
container& Feltor<Matrix, container, P>::polarisation( const std::vector<container>& y)
{
    dg::blas1::axpby( p.mu[1], y[1], 0, chi);      //chi =  \mu_i (n_i-1) 
    dg::blas1::transform( chi, chi, dg::PLUS<>( p.mu[1]));
    dg::blas1::pointwiseDot( chi, binv, chi);
    dg::blas1::pointwiseDot( chi, binv, chi);       //(\mu_i n_i ) /B^2
    pol.set_chi( chi);

    unsigned numberg    =  invert_invgamma(invgamma,chi,y[1]); //omega= Gamma (Ni-1)
    dg::blas1::axpby( -1., y[0], 1.,chi,chi);               //chi=  Gamma (n_i-1) - (n_e-1) = Gamma n_i - n_e
    unsigned number = invert_pol( pol, phi[0], chi);            //Gamma n_i -ne = -nabla chi nabla phi

    if( number == invert_pol.get_max())
        throw dg::Fail( p.eps_pol);
    return phi[0];
}

template< class Matrix, class container, class P>
container& Feltor<Matrix,container, P>::compute_psi( container& potential)
{
    invert_invgamma(invgamma,chi,potential);                    //chi  Gamma phi
    arakawa.bracketS( potential, potential, omega);             //dR phi dR phi + Dz phi Dz phi
    dg::blas1::pointwiseDot( binv, omega, omega);
    dg::blas1::pointwiseDot( binv, omega, omega);
    dg::blas1::axpby( 1., chi, -0.5, omega,phi[1]);             //psi  Gamma phi - 0.5 u_E^2
    return phi[1];    
}

template<class Matrix, class container, class P>
void Feltor<Matrix, container, P>::initializene( const container& src, container& target)
{ 
    invert_invgamma(invgamma,target,src); //=ne-1 = Gamma (ni-1)    
}

template<class Matrix, class container, class P>
void Feltor<Matrix, container, P>::operator()( std::vector<container>& y, std::vector<container>& yp)
{
    /* y[0] := N_e - 1
       y[1] := N_i - 1
       y[2] := U_e
       y[3] := U_i
    */
    dg::Timer t;
    t.tic();
    assert( y.size() == 4);
    assert( y.size() == yp.size());
    //compute phi via polarisation
    phi[0] = polarisation( y);
    phi[1] = compute_psi( phi[0]); //sets omega

    double z[2]    = {-1.0,1.0};
    double S[2]    = {0.0, 0.0};
    double Tpar[2] = {0.0, 0.0};
    double Dpar[4] = {0.0, 0.0,0.0,0.0};
    double Dperp[4] = {0.0, 0.0,0.0,0.0};
    //transform compute n and logn and energies
    for(unsigned i=0; i<2; i++)
    {
        dg::blas1::transform( y[i], npe[i], dg::PLUS<>(+1)); //npe = N+1
        dg::blas1::transform( npe[i], logn[i], dg::LN<value_type>());
        S[i]    = z[i]*p.tau[i]*dg::blas2::dot( logn[i], w3d, npe[i]);
        dg::blas1::pointwiseDot( y[i+2], y[i+2], chi); 
        Tpar[i] = z[i]*0.5*p.mu[i]*dg::blas2::dot( npe[i], w3d, chi);
    }
    mass_ = dg::blas2::dot( one, w3d, y[0] ); //take real ion density which is electron density!!
    double Tperp = 0.5*p.mu[1]*dg::blas2::dot( npe[1], w3d, omega);   //= 0.5 mu_i N_i u_E^2
    //energytheorem
    energy_ = S[0] + S[1]  + Tperp + Tpar[0] + Tpar[1]; 
    evec[0] = S[0], evec[1] = S[1], evec[2] = Tperp, evec[3] = Tpar[0], evec[4] = Tpar[1];
     
    //// the resistive dissipative energy
    dg::blas1::pointwiseDot( npe[0], y[2], omega); //N_e U_e 
    dg::blas1::pointwiseDot( npe[1], y[3], chi);  //N_i U_i
    dg::blas1::axpby( -1., omega, 1., chi); //chi  = + N_i U_i -N_e U_e
    dg::blas1::axpby( -1., y[2], 1., y[3], omega); //lambda  = -N_e U_e + N_e U_i   
    double Dres = -p.c*dg::blas2::dot(omega, w3d, chi); //- C*(N_i U_i + N_e U_e)(U_i - U_e)

    //the parallel part is done elsewhere
    //set U_sheath
//     dg::blas1::axpby( -1.0, phi[0], 0., ush[0]);                       //U_sh_e = - phi
//     dg::blas1::transform(  ush[0],ush[0], dg::EXP<value_type>());      //U_sh_e = EXP(-phi)                  
//     dg::blas1::scal(ush[0], 1.0/sqrt(-2.*M_PI*p.mu[0]));               //U_sh_e = 1./sqrt(-2.*M_PI*mu[0])*EXP(-phi)
//     dg::blas1::axpby( 1.0, one, 0., ush[1]);                           //U_sh_i = 1.
   

    for( unsigned i=0; i<2; i++)
    {
        //ExB dynamics
        arakawa( y[i], phi[i], yp[i]);  //[N-1,phi]_RZ
        arakawa( y[i+2], phi[i], yp[i+2]);//[U,phi]_RZ  
        dg::blas1::pointwiseDot( yp[i], binv, yp[i]);                        // dtN =1/B [N,phi]_RZ
        dg::blas1::pointwiseDot( yp[2+i], binv, yp[2+i]);                    // dtU =1/B [U,phi]_RZ  
        
        //Parallel dynamics
        dz_.set_boundaries( dg::NEU, 0, 0);                                  //dz N = 0 on limiter
        dz_(y[i], dzy[i]);       
//         dz_.set_boundaries( dg::DIR,  ush[i],-1.0,1.0);                      //dz U = {1./sqrt(-2.*M_PI*mu[0])*EXP(-phi),1} on limiter
        dz_.set_boundaries( dg::NEU, 0, 0);                                  //dz U = 0 on limiter
        dz_(y[i+2], dzy[i+2]);                                               //dz U

//         dg::blas1::pointwiseDot(npe[i], ush[i], omega);                      // U N on limiter
//         dz_.set_boundaries( dg::DIR, omega, -1.0,1.0);                       // dz U N = {ne/sqrt(-2.*M_PI*mu[0])*EXP(-phi),ne}  on
        dz_.set_boundaries( dg::NEU, 0, 0);  
        dg::blas1::pointwiseDot(npe[i], y[i+2], omega);                      // U N
        dz_(omega, chi);                                                     // dz UN
        dg::blas1::pointwiseDot(omega, gradlnB, omega);                      // U N dz ln B
        dg::blas1::axpby( -1., chi, 1., yp[i]);                              // dtN = dtN - dz U N
        dg::blas1::axpby( 1., omega, 1., yp[i]);                             // dtN = dtN + U N dz ln B
        //parallel force terms
        dz_.set_boundaries( dg::NEU, 0, 0); 
        dz_(logn[i], omega);                                                //dz lnN
        dg::blas1::axpby( -p.tau[i]/p.mu[i], omega, 1., yp[2+i]); //dtU = dtU - tau/(hat(mu))*dz lnN
        dz_.set_boundaries( dg::DIR, 0, 0); 

        dz_(phi[i], omega);                                             //dz psi
        dg::blas1::axpby( -1./p.mu[i], omega, 1., yp[2+i]);   //dtU = dtU - 1/(hat(mu))  *dz psi  

//         dg::blas1::pointwiseDot( ush[i], ush[i], omega); 
//         dz_.set_boundaries( dg::DIR, omega, 1.0,1.0); 
        dz_.set_boundaries( dg::NEU, 0, 0); 
        dg::blas1::pointwiseDot(y[i+2],y[i+2], omega);                  //U^2
        dz_(omega, chi);                                                //dz U^2
        dg::blas1::axpby( -0.5, chi, 1., yp[2+i]);                      //dtU = dtU - 0.5 dz U^2
        
        //Curvature dynamics: 
        curve( y[i], curvy[i]);                                          //K(N) = K(N-1)
        curve( y[i+2], curvy[2+i]);                                     //K(U) 
        curve( phi[i], curvphi[i]);                                     //K(phi) 
        
        dg::blas1::pointwiseDot(y[i+2], curvy[2+i], omega);             //U K(U) 
        dg::blas1::pointwiseDot( y[i+2], omega, chi);                   //U^2 K(U)
        dg::blas1::pointwiseDot( npe[i], omega, omega);                   //N U K(U)
        
        dg::blas1::axpby( -p.mu[i], omega, 1., yp[i]);        //dtN = dtN - (hat(mu)) N U K(U)
        dg::blas1::axpby( -0.5*p.mu[i], chi, 1., yp[2+i]);    //dtU = dtU - 0.5 (hat(mu)) U^2 K(U)

        curve( logn[i], omega);                                         //K(ln N) 
        dg::blas1::pointwiseDot(y[i+2], omega, omega);                  //U K(ln N)
        dg::blas1::axpby( -p.tau[i], omega, 1., yp[2+i]);               //dtU = dtU - tau U K(lnN)
        
        dg::blas1::pointwiseDot( y[i+2], curvy[i], omega);              //U K( N)
        dg::blas1::pointwiseDot( y[i+2], omega, chi);                   //U^2K( N)
        dg::blas1::axpby( -0.5*p.mu[i], chi, 1., yp[i]);      //dtN = dtN - 0.5 mu U^2 K(N)

        dg::blas1::axpby( -p.tau[i], curvy[i], 1., yp[i]);              //dtN = dtN - tau K(N)
        dg::blas1::axpby( -2.*p.tau[i], curvy[2+i], 1., yp[2+i]);       //dtU = dtU - 2 tau K(U)
        dg::blas1::pointwiseDot(npe[i],curvphi[i], omega);                //N K(psi)
        dg::blas1::axpby( -1., omega, 1., yp[i]);                       //dtN= dtN - N K(psi)

        dg::blas1::pointwiseDot( y[i+2], curvphi[i], omega);            //U K(phi)
        dg::blas1::axpby( -0.5, omega, 1., yp[2+i]);                    //dtU = dtU -0.5 U K(psi)

        //Parallel dissipation + dissipation in energytheorem(perp &para dissi)
        dz_.set_boundaries( dg::NEU, 0, 0);
        dz_.dzz(y[i],omega);                                            //dz^2 N 
        dg::blas1::axpby( p.nu_parallel, omega, 1., yp[i]);       

        // for energytheorem 
        dg::blas1::axpby( p.nu_parallel, omega, 0., lambda,lambda);     //lambda = nu_para*dz^2 N 
        //gradlnBcorrection
        dg::blas1::pointwiseDot(gradlnB, dzy[i], omega);                // dz lnB dz N
        dg::blas1::axpby(-p.nu_parallel, omega, 1., yp[i]);    
        // for energytheorem 
        dg::blas1::axpby(-p.nu_parallel, omega, 1., lambda,lambda);     // lambda += nu_para*dz lnB dz N
        //Compute parallel and perp dissipative energy for N
        dg::blas1::axpby(1.,one,1., logn[i] ,chi); //chi = (1+lnN_e)
        dg::blas1::axpby(1.,phi[i],p.tau[i], chi); //chi = (tau_e(1+lnN_e)+phi)
        Dpar[i] = z[i]*dg::blas2::dot(chi, w3d, lambda); //Z*(tau (1+lnN )+psi) nu_para *(dz^2 N -dz lnB dz N)
        dg::blas2::gemv( lapperp, y[i], lambda);
        dg::blas2::gemv( lapperp, lambda, omega);//nabla_RZ^4 N_e
        Dperp[i] = -z[i]* p.nu_perp*dg::blas2::dot(chi, w3d, omega);  
        
//         dz_.set_boundaries( dg::DIR,ush[i],-1.0,1.0);  
        dz_.set_boundaries( dg::NEU, 0, 0);
        dz_.dzz(y[i+2],omega);                                          //dz^2 U 
        dg::blas1::axpby( p.nu_parallel, omega, 1., yp[i+2]);      

        // for energytheorem 
        dg::blas1::axpby( p.nu_parallel, omega, 0., lambda,lambda);     //lambda = nu_para*dz^2 U 
        //gradlnBcorrection
        dg::blas1::pointwiseDot(gradlnB,dzy[i+2], omega);               // dz lnB dz U
        dg::blas1::axpby(-p.nu_parallel, omega, 1., yp[i+2]);    

         // for energytheorem 
        dg::blas1::axpby(-p.nu_parallel, omega, 1., lambda,lambda);     // lambda += nu_para*dz lnB dz N     
        //Compute parallel and perp dissipative energy for U
        dg::blas1::pointwiseDot( npe[i], y[i+2], omega); //N U   
        Dpar[i+2] = z[i]*p.mu[i]*dg::blas2::dot(omega, w3d, lambda);      //Z*N*U nu_para *(dz^2 U -dz lnB dz U)  
        dg::blas2::gemv( lapperp, y[i+2], lambda);
        dg::blas2::gemv( lapperp, lambda,chi);//nabla_RZ^4 U
        Dperp[i+2] = -z[i]*p.mu[i]*p.nu_perp* dg::blas2::dot(omega, w3d, chi);

        //damping 
        dg::blas1::pointwiseDot( damping, yp[i], yp[i]);
        dg::blas1::pointwiseDot( damping, yp[i+2], yp[i+2]); 

    }
    //Compute rhs of energy theorem
    ediff_= Dpar[0]+Dperp[0]+Dpar[1]+Dperp[1]+Dpar[2]+Dperp[2]+Dpar[3]+Dperp[3] + Dres;
    t.toc();
#ifdef MPI_VERSION
    int rank;
    MPI_Comm_rank( MPI_COMM_WORLD, &rank);
    if(rank==0)
#endif 
    std::cout << "One rhs took "<<t.diff()<<"s\n";


    //add particle source to dtN
//     for( unsigned i=0; i<2; i++)
//     {
//         dg::blas1::pointwiseDivide( source, expy[i], omega); //source/N
//         dg::blas1::axpby( 1., omega, 1, yp[i]  );       //dtlnN = dtlnN + source/N
//     }

}

//Computes curvature operator
template<class Matrix, class container, class P>
void Feltor<Matrix, container, P>::curve( container& src, container& target)
{
    dg::blas2::gemv( arakawa.dx(), src, target); //d_R src
    dg::blas2::gemv( arakawa.dy(), src, omega);  //d_Z src
    dg::blas1::pointwiseDot( curvR, target, target); // C^R d_R src
    dg::blas1::pointwiseDot( curvZ, omega, omega);   // C^Z d_Z src
    dg::blas1::axpby( 1., omega, 1., target ); // (C^R d_R + C^Z d_Z) src
}

///@}

} //namespace eule
<|MERGE_RESOLUTION|>--- conflicted
+++ resolved
@@ -162,15 +162,9 @@
     dzy( 4, chi),curvy(dzy), 
     dz_(solovev::Field(gp), g, gp.rk4eps,solovev::PsiLimiter(gp)),
     arakawa( g), 
-<<<<<<< HEAD
-    pol(     g, dg::not_normed, dg::symmetric), 
-    lapperp ( g, dg::normed, dg::symmetric),
-    invgamma(g,-0.5*p.tau[1]*p.mu[1], dg::symmetric),
-=======
     pol(     g, dg::not_normed, dg::centered), 
     lapperp ( g, dg::normed, dg::centered),
     invgamma(g,-0.5*p.tau[1]*p.mu[1], dg::centered),
->>>>>>> 5ab1e1db
     invert_pol( omega, omega.size(), p.eps_pol),
     invert_invgamma( omega, omega.size(), p.eps_gamma),
     p(p),
