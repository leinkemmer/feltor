#include <iostream>
#include <iomanip>
#include <vector>
#include <sstream>
#include <cmath>

#include <mpi.h> //activate mpi
#include "file/netcdf_par.h"

#include "dg/algorithm.h"
#include "dg/backend/timer.cuh"
#include "dg/backend/xspacelib.cuh"
#include "dg/backend/interpolation.cuh"
#include "file/read_input.h"
#include "file/nc_utilities.h"

#include "solovev/geometry.h"
#include "feltor.cuh"
#include "parameters.h"

/*
   - reads parameters from input.txt or any other given file, 
   - integrates the Feltor - functor and 
   - writes outputs to a given outputfile using netcdf
        density fields are the real densities in XSPACE ( not logarithmic values)
*/

int main( int argc, char* argv[])
{
    ////////////////////////////////setup MPI///////////////////////////////
    MPI_Init( &argc, &argv);
    int periods[3] = {false, false, true}; //non-, non-, periodic
    int rank, size;
    MPI_Comm_rank( MPI_COMM_WORLD, &rank);
    MPI_Comm_size( MPI_COMM_WORLD, &size);
    int np[3];
    if(rank==0)
    {
        std::cin>> np[0] >> np[1] >>np[2];
        std::cout << "Computing with "<<np[0]<<" x "<<np[1]<<" x "<<np[2] << " = "<<size<<std::endl;
        assert( size == np[0]*np[1]*np[2]);
    }
    MPI_Bcast( np, 3, MPI_INT, 0, MPI_COMM_WORLD);
    MPI_Comm comm;
    MPI_Cart_create( MPI_COMM_WORLD, 3, np, periods, true, &comm);
    ////////////////////////Parameter initialisation//////////////////////////
    std::vector<double> v,v3;
    std::string input, geom;
    if( argc != 4)
    {
        if(rank==0)std::cerr << "ERROR: Wrong number of arguments!\nUsage: "<< argv[0]<<" [inputfile] [geomfile] [outputfile]\n";
        return -1;
    }
    else 
    {
        try{
            input = file::read_file( argv[1]);
            geom = file::read_file( argv[2]);
            v = file::read_input( argv[1]);
            v3 = file::read_input( argv[2]); 
        }catch( toefl::Message& m){
            if(rank==0)m.display();
            if(rank==0) std::cout << input << std::endl;
            if(rank==0) std::cout << geom << std::endl;
            return -1;
        }
    }
    const eule::Parameters p( v);
    if(rank==0) p.display( std::cout);
    const solovev::GeomParameters gp(v3);
    if(rank==0) gp.display( std::cout);
    ////////////////////////////////set up computations///////////////////////////
    
    double Rmin=gp.R_0-p.boxscaleRm*gp.a;
    double Zmin=-p.boxscaleZm*gp.a*gp.elongation;
    double Rmax=gp.R_0+p.boxscaleRp*gp.a; 
    double Zmax=p.boxscaleZp*gp.a*gp.elongation;
   
    //Make grids: both the dimensions of grid and grid_out must be dividable by the mpi process numbers in that direction
     dg::MPI_Grid3d grid( Rmin,Rmax, Zmin,Zmax, 0, 2.*M_PI, p.n, p.Nx, p.Ny, p.Nz, p.bc, p.bc, dg::PER, dg::cylindrical, comm);  
     dg::Grid3d<double> grid_out = dg::create::ghostless_grid( Rmin,Rmax, Zmin,Zmax, 0, 2.*M_PI, p.n_out, p.Nx_out, p.Ny_out, p.Nz_out, comm);  
     
    //create RHS 
    std::cout << "Constructing Feltor...\n";
    eule::Feltor< dg::MMatrix, dg::MVec, dg::MPrecon > feltor( grid, p, gp); 
    std::cout << "Constructing Rolkar...\n";
    eule::Rolkar< dg::MMatrix, dg::MVec, dg::MPrecon > rolkar( grid, p, gp);
    std::cout << "Done!\n";
    /////////////////////The initial field////////////////////////////////////////////
    //dg::Gaussian3d init0(gp.R_0+p.posX*gp.a, p.posY*gp.a, M_PI/p.Nz, p.sigma, p.sigma, p.sigma, p.amp);
//     dg::Gaussian init0( gp.R_0+p.posX*gp.a, p.posY*gp.a, p.sigma, p.sigma, p.amp);
    dg::BathRZ init0(16,16,p.Nz,Rmin,Zmin, 30.,5.,p.amp);
    //solovev::ZonalFlow init0(p, gp);

    //background profile
    solovev::Nprofile prof(p, gp); //initial background profile
    std::vector<dg::MVec> y0(4, dg::evaluate( prof, grid)), y1(y0); 

    //field aligning
    //dg::CONSTANT gaussianZ( 1.);
    dg::GaussianZ gaussianZ( M_PI, p.sigma_z*M_PI, 1);
    y1[1] = feltor.dz().evaluate( init0, gaussianZ, (unsigned)p.Nz/2, 1);

    //no field aligning (use 2D Feltor instead!!)
    //y1[1] = dg::evaluate( init0, grid);
    //
    dg::blas1::axpby( 1., y1[1], 1., y0[1]); //initialize ni
    dg::blas1::transform(y0[1], y0[1], dg::PLUS<>(-1)); //initialize ni-1
    dg::blas1::pointwiseDot(rolkar.damping(),y0[1], y0[1]); //damp with gaussprofdamp
    feltor.initializene( y0[1], y0[0]);    

    dg::blas1::axpby( 0., y0[2], 0., y0[2]); //set Ue = 0
    dg::blas1::axpby( 0., y0[3], 0., y0[3]); //set Ui = 0
    
    dg::Karniadakis< std::vector<dg::MVec> > karniadakis( y0, y0[0].size(), p.eps_time);
    karniadakis.init( feltor, rolkar, y0, p.dt);
    feltor.energies( y0);//now energies and potential are at time 0
    /////////////////////////////set up netcdf/////////////////////////////////
//     file::NC_Error_Handle err;
    int ncid;
    MPI_Info info = MPI_INFO_NULL;
//     err = nc_create_par( argv[3], NC_NETCDF4|NC_MPIIO|NC_CLOBBER, comm, info, &ncid);
//     err = nc_put_att_text( ncid, NC_GLOBAL, "inputfile", input.size(), input.data());
//     err = nc_put_att_text( ncid, NC_GLOBAL, "geomfile",  geom.size(), geom.data());
    int dimids[4], tvarID;
    {
        dg::Grid3d<double> global_grid_out( Rmin,Rmax, Zmin,Zmax, 0, 2.*M_PI, p.n_out, p.Nx_out, p.Ny_out, p.Nz_out);  
//         err = file::define_dimensions( ncid, dimids, &tvarID, global_grid_out);


        solovev::FieldR fieldR(gp);
        solovev::FieldZ fieldZ(gp);
        solovev::FieldP fieldP(gp);
        dg::HVec vecR = dg::evaluate( fieldR, global_grid_out);
        dg::HVec vecZ = dg::evaluate( fieldZ, global_grid_out);
        dg::HVec vecP = dg::evaluate( fieldP, global_grid_out);
        int vecID[3];
//         err = nc_def_var( ncid, "BR", NC_DOUBLE, 3, &dimids[1], &vecID[0]);
//         err = nc_def_var( ncid, "BZ", NC_DOUBLE, 3, &dimids[1], &vecID[1]);
//         err = nc_def_var( ncid, "BP", NC_DOUBLE, 3, &dimids[1], &vecID[2]);
//         err = nc_enddef( ncid);
//         err = nc_put_var_double( ncid, vecID[0], vecR.data());
//         err = nc_put_var_double( ncid, vecID[1], vecZ.data());
//         err = nc_put_var_double( ncid, vecID[2], vecP.data());
//         err = nc_redef(ncid);
    }

    //field IDs 
    std::string names[5] = {"electrons", "ions", "Ue", "Ui", "potential"}; 
    int dataIDs[5]; //VARIABLE IDS
    //use global dimensionality
    for( unsigned i=0; i<5; i++)
    {
//         err = nc_def_var( ncid, names[i].data(), NC_DOUBLE, 4, dimids, &dataIDs[i]);
//         err = nc_var_par_access( ncid, dataIDs[i], NC_COLLECTIVE);
    }
//     err = nc_var_par_access( ncid, tvarID, NC_COLLECTIVE);
    //energy IDs 
    int EtimeID, EtimevarID;
//     err = file::define_time( ncid, "energy_time", &EtimeID, &EtimevarID);
//     err = nc_var_par_access( ncid, EtimevarID, NC_COLLECTIVE);
    int energyID, massID, energyIDs[5], dissID, dEdtID, accuracyID;
<<<<<<< HEAD
//     err = nc_def_var( ncid, "energy",   NC_DOUBLE, 1, &EtimeID, &energyID);
//     err = nc_var_par_access( ncid, energyID, NC_COLLECTIVE);
//     err = nc_def_var( ncid, "mass",   NC_DOUBLE, 1, &EtimeID, &massID);
//     err = nc_var_par_access( ncid, massID, NC_COLLECTIVE);
//     std::string energies[5] = {"Se", "Si", "Uperp", "Upare", "Upari"}; 
//     for( unsigned i=0; i<5; i++){
//         err = nc_def_var( ncid, energies[i].data(), NC_DOUBLE, 1, &EtimeID, &energyIDs[i]);
//         err = nc_var_par_access( ncid, energyIDs[i], NC_COLLECTIVE);
//     }
//     err = nc_def_var( ncid, "dissipation",   NC_DOUBLE, 1, &EtimeID, &dissID);
//     err = nc_var_par_access( ncid, dissID, NC_COLLECTIVE);
//     err = nc_def_var( ncid, "dEdt",     NC_DOUBLE, 1, &EtimeID, &dEdtID);
//     err = nc_var_par_access( ncid, dEdtID, NC_COLLECTIVE);
//     err = nc_def_var( ncid, "accuracy", NC_DOUBLE, 1, &EtimeID, &accuracyID);
//     err = nc_var_par_access( ncid, accuracyID, NC_COLLECTIVE);
//     err = nc_enddef(ncid);
    ///////////////////////////////////first output/////////////////////////////////
    int dims[3],  coords[3];
    MPI_Cart_get( comm, 3, dims, periods, coords);
//     size_t count[4] = {1., grid_out.Nz(), grid_out.n()*(grid_out.Ny()), grid_out.n()*(grid_out.Nx())};
//     size_t start[4] = {0, coords[2]*count[1], coords[1]*count[2], coords[0]*count[3]};
=======
    err = nc_def_var( ncid, "energy",   NC_DOUBLE, 1, &EtimeID, &energyID);
    err = nc_var_par_access( ncid, energyID, NC_COLLECTIVE);
    err = nc_def_var( ncid, "mass",   NC_DOUBLE, 1, &EtimeID, &massID);
    err = nc_var_par_access( ncid, massID, NC_COLLECTIVE);
    std::string energies[5] = {"Se", "Si", "Uperp", "Upare", "Upari"}; 
    for( unsigned i=0; i<5; i++){
        err = nc_def_var( ncid, energies[i].data(), NC_DOUBLE, 1, &EtimeID, &energyIDs[i]);
        err = nc_var_par_access( ncid, energyIDs[i], NC_COLLECTIVE);
    }
    err = nc_def_var( ncid, "dissipation",   NC_DOUBLE, 1, &EtimeID, &dissID);
    err = nc_var_par_access( ncid, dissID, NC_COLLECTIVE);
    err = nc_def_var( ncid, "dEdt",     NC_DOUBLE, 1, &EtimeID, &dEdtID);
    err = nc_var_par_access( ncid, dEdtID, NC_COLLECTIVE);
    err = nc_def_var( ncid, "accuracy", NC_DOUBLE, 1, &EtimeID, &accuracyID);
    err = nc_var_par_access( ncid, accuracyID, NC_COLLECTIVE);
    int NepID,phipID;
    err = nc_def_var( ncid, "Ne_p",     NC_DOUBLE, 1, &EtimeID, &NepID);
    err = nc_var_par_access( ncid, NepID, NC_COLLECTIVE);
    err = nc_def_var( ncid, "phi_p",    NC_DOUBLE, 1, &EtimeID, &phipID);  
    err = nc_var_par_access( ncid, phipID, NC_COLLECTIVE);

    err = nc_enddef(ncid);
    ///////////////////////////////////first output/////////////////////////////////
    int dims[3],  coords[3];
    MPI_Cart_get( comm, 3, dims, periods, coords);
    size_t count[4] = {1, grid_out.Nz(), grid_out.n()*(grid_out.Ny()), grid_out.n()*(grid_out.Nx())};
    size_t start[4] = {0, coords[2]*count[1], coords[1]*count[2], coords[0]*count[3]};
>>>>>>> ccab619f
    dg::MVec transferD( dg::evaluate(dg::zero, grid));
    dg::HVec transferH( dg::evaluate(dg::zero, grid_out));
    //create local interpolation matrix
    cusp::csr_matrix<int, double, cusp::host_memory> interpolate = dg::create::interpolation( grid_out, grid.local()); 
    if(rank==0)std::cout << "First write ...\n";
    for( unsigned i=0; i<4; i++)
    {
<<<<<<< HEAD
        dg::blas2::symv( interpolate, y0[i].data(), transferH);
//         err = nc_put_vara_double( ncid, dataIDs[i], start, count, transferH.data() );
    }
    transferD = feltor.potential()[0];
    dg::blas2::symv( interpolate, transferD.data(), transferH);
//     err = nc_put_vara_double( ncid, dataIDs[4], start, count, transferH.data());
=======
        dg::blas2::gemv( interpolate, y0[i].data(), transferH);
        err = nc_put_vara_double( ncid, dataIDs[i], start, count, transferH.data() );
    }
    transferD = feltor.potential()[0];
    dg::blas2::gemv( interpolate, transferD.data(), transferH);
    err = nc_put_vara_double( ncid, dataIDs[4], start, count, transferH.data());
>>>>>>> ccab619f
    double time = 0;
//     err = nc_put_vara_double( ncid, tvarID, start, count, &time);
//     err = nc_put_vara_double( ncid, EtimevarID, start, count, &time);

    size_t Estart[] = {0};
    size_t Ecount[] = {1};
    double energy0 = feltor.energy(), mass0 = feltor.mass(), E0 = energy0, mass = mass0, E1 = 0.0, dEdt = 0., diss = 0., accuracy=0.;
    double Nep=feltor.probe_vector()[0][0];
    double phip=feltor.probe_vector()[1][0];
    std::vector<double> evec = feltor.energy_vector();
<<<<<<< HEAD
//     err = nc_put_vara_double( ncid, energyID, Estart, Ecount, &energy0);
//     err = nc_put_vara_double( ncid, massID,   Estart, Ecount, &mass0);
//     for( unsigned i=0; i<5; i++)
//         err = nc_put_vara_double( ncid, energyIDs[i], Estart, Ecount, &evec[i]);
// 
//     err = nc_put_vara_double( ncid, dissID,     Estart, Ecount,&diss);
//     err = nc_put_vara_double( ncid, dEdtID,     Estart, Ecount,&dEdt);
//     err = nc_put_vara_double( ncid, accuracyID, Estart, Ecount,&accuracy);
=======
    err = nc_put_vara_double( ncid, energyID, Estart, Ecount, &energy0);
    err = nc_put_vara_double( ncid, massID,   Estart, Ecount, &mass0);
    for( unsigned i=0; i<5; i++)
        err = nc_put_vara_double( ncid, energyIDs[i], Estart, Ecount, &evec[i]);

    err = nc_put_vara_double( ncid, dissID,     Estart, Ecount,&diss);
    err = nc_put_vara_double( ncid, dEdtID,     Estart, Ecount,&dEdt);
    err = nc_put_vara_double( ncid, NepID,      Estart, Ecount,&Nep);
    err = nc_put_vara_double( ncid, phipID,     Estart, Ecount,&phip);
    err = nc_put_vara_double( ncid, accuracyID, Estart, Ecount,&accuracy);
>>>>>>> ccab619f
    if(rank==0)std::cout << "First write successful!\n";
    ///////////////////////////////////////Timeloop/////////////////////////////////
    dg::Timer t;
    t.tic();
#ifdef DG_BENCHMARK
    unsigned step = 0;
#endif //DG_BENCHMARK
    for( unsigned i=1; i<=p.maxout; i++)
    {

#ifdef DG_BENCHMARK
        dg::Timer ti;
        ti.tic();
#endif//DG_BENCHMARK
        for( unsigned j=0; j<p.itstp; j++)
        {
            try{ karniadakis( feltor, rolkar, y0);}
            catch( dg::Fail& fail) { 
                if(rank==0)std::cerr << "CG failed to converge to "<<fail.epsilon()<<"\n";
                if(rank==0)std::cerr << "Does Simulation respect CFL condition?\n";
//                 err = nc_close(ncid);
                MPI_Finalize();
                return -1;
            }
            step++;
            time+=p.dt;
            feltor.energies(y0);//advance potential and energies
            Estart[0] = step;
            E1 = feltor.energy(), mass = feltor.mass(), diss = feltor.energy_diffusion();
            dEdt = (E1 - E0)/p.dt; 
            E0 = E1;
            accuracy = 2.*fabs( (dEdt-diss)/(dEdt + diss));
            evec = feltor.energy_vector();
<<<<<<< HEAD
//             err = nc_put_vara_double( ncid, EtimevarID, Estart, Ecount, &time);
//             err = nc_put_vara_double( ncid, energyID, Estart, Ecount, &E1);
//             err = nc_put_vara_double( ncid, massID,   Estart, Ecount, &mass);
//             for( unsigned i=0; i<5; i++)
//             {
//                 err = nc_put_vara_double( ncid, energyIDs[i], Estart, Ecount, &evec[i]);
//             }
//             err = nc_put_vara_double( ncid, dissID,     Estart, Ecount,&diss);
//             err = nc_put_vara_double( ncid, dEdtID,     Estart, Ecount,&dEdt);
//             err = nc_put_vara_double( ncid, accuracyID, Estart, Ecount,&accuracy);
=======
            Nep =feltor.probe_vector()[0][0];
            phip=feltor.probe_vector()[1][0];
            err = nc_put_vara_double( ncid, EtimevarID, Estart, Ecount, &time);
            err = nc_put_vara_double( ncid, energyID, Estart, Ecount, &E1);
            err = nc_put_vara_double( ncid, massID,   Estart, Ecount, &mass);
            for( unsigned i=0; i<5; i++)
            {
                err = nc_put_vara_double( ncid, energyIDs[i], Estart, Ecount, &evec[i]);
            }
            err = nc_put_vara_double( ncid, dissID,     Estart, Ecount,&diss);
            err = nc_put_vara_double( ncid, dEdtID,     Estart, Ecount,&dEdt);
            err = nc_put_vara_double( ncid, NepID,      Estart, Ecount,&Nep);
            err = nc_put_vara_double( ncid, phipID,     Estart, Ecount,&phip);     
            err = nc_put_vara_double( ncid, accuracyID, Estart, Ecount,&accuracy);
>>>>>>> ccab619f
            if(rank==0)std::cout << "(m_tot-m_0)/m_0: "<< (feltor.mass()-mass0)/mass0<<"\t";
            if(rank==0)std::cout << "(E_tot-E_0)/E_0: "<< (E1-energy0)/energy0<<"\t";
            if(rank==0)std::cout <<" d E/dt = " << dEdt <<" Lambda = " << diss << " -> Accuracy: "<< accuracy << "\n";
        }
#ifdef DG_BENCHMARK
        ti.toc();
        if(rank==0)std::cout << "\n\t Step "<<step <<" of "<<p.itstp*p.maxout <<" at time "<<time;
        if(rank==0)std::cout << "\n\t Average time for one step: "<<ti.diff()/(double)p.itstp<<"s";
        ti.tic();
#endif//DG_BENCHMARK
        //err = nc_open_par( argv[3], NC_WRITE|NC_MPIIO, comm, info, &ncid);
        //////////////////////////write fields////////////////////////
//         start[0] = i;
        for( unsigned j=0; j<4; j++)
        {
<<<<<<< HEAD
            dg::blas2::symv( interpolate, y0[j].data(), transferH);
//             err = nc_put_vara_double( ncid, dataIDs[j], start, count, transferH.data());
        }
        transferD = feltor.potential()[0];
        dg::blas2::symv( interpolate, transferD.data(), transferH);
//         err = nc_put_vara_double( ncid, dataIDs[4], start, count, transferH.data() );
//         err = nc_put_vara_double( ncid, tvarID, start, count, &time);
=======
            dg::blas2::gemv( interpolate, y0[j].data(), transferH);
            err = nc_put_vara_double( ncid, dataIDs[j], start, count, transferH.data());
        }
        transferD = feltor.potential()[0];
        dg::blas2::gemv( interpolate, transferD.data(), transferH);
        err = nc_put_vara_double( ncid, dataIDs[4], start, count, transferH.data() );
        err = nc_put_vara_double( ncid, tvarID, start, count, &time);
>>>>>>> ccab619f

        //err = nc_close(ncid); DONT DO IT!
#ifdef DG_BENCHMARK
        ti.toc();
        if(rank==0)std::cout << "\n\t Time for output: "<<ti.diff()<<"s\n\n"<<std::flush;
#endif//DG_BENCHMARK
    }
    t.toc(); 
    unsigned hour = (unsigned)floor(t.diff()/3600);
    unsigned minute = (unsigned)floor( (t.diff() - hour*3600)/60);
    double second = t.diff() - hour*3600 - minute*60;
    if(rank==0)std::cout << std::fixed << std::setprecision(2) <<std::setfill('0');
    if(rank==0)std::cout <<"Computation Time \t"<<hour<<":"<<std::setw(2)<<minute<<":"<<second<<"\n";
    if(rank==0)std::cout <<"which is         \t"<<t.diff()/p.itstp/p.maxout<<"s/step\n";
//     err = nc_close(ncid);
    MPI_Finalize();

    return 0;

}

<|MERGE_RESOLUTION|>--- conflicted
+++ resolved
@@ -160,29 +160,7 @@
 //     err = file::define_time( ncid, "energy_time", &EtimeID, &EtimevarID);
 //     err = nc_var_par_access( ncid, EtimevarID, NC_COLLECTIVE);
     int energyID, massID, energyIDs[5], dissID, dEdtID, accuracyID;
-<<<<<<< HEAD
-//     err = nc_def_var( ncid, "energy",   NC_DOUBLE, 1, &EtimeID, &energyID);
-//     err = nc_var_par_access( ncid, energyID, NC_COLLECTIVE);
-//     err = nc_def_var( ncid, "mass",   NC_DOUBLE, 1, &EtimeID, &massID);
-//     err = nc_var_par_access( ncid, massID, NC_COLLECTIVE);
-//     std::string energies[5] = {"Se", "Si", "Uperp", "Upare", "Upari"}; 
-//     for( unsigned i=0; i<5; i++){
-//         err = nc_def_var( ncid, energies[i].data(), NC_DOUBLE, 1, &EtimeID, &energyIDs[i]);
-//         err = nc_var_par_access( ncid, energyIDs[i], NC_COLLECTIVE);
-//     }
-//     err = nc_def_var( ncid, "dissipation",   NC_DOUBLE, 1, &EtimeID, &dissID);
-//     err = nc_var_par_access( ncid, dissID, NC_COLLECTIVE);
-//     err = nc_def_var( ncid, "dEdt",     NC_DOUBLE, 1, &EtimeID, &dEdtID);
-//     err = nc_var_par_access( ncid, dEdtID, NC_COLLECTIVE);
-//     err = nc_def_var( ncid, "accuracy", NC_DOUBLE, 1, &EtimeID, &accuracyID);
-//     err = nc_var_par_access( ncid, accuracyID, NC_COLLECTIVE);
-//     err = nc_enddef(ncid);
-    ///////////////////////////////////first output/////////////////////////////////
-    int dims[3],  coords[3];
-    MPI_Cart_get( comm, 3, dims, periods, coords);
-//     size_t count[4] = {1., grid_out.Nz(), grid_out.n()*(grid_out.Ny()), grid_out.n()*(grid_out.Nx())};
-//     size_t start[4] = {0, coords[2]*count[1], coords[1]*count[2], coords[0]*count[3]};
-=======
+
     err = nc_def_var( ncid, "energy",   NC_DOUBLE, 1, &EtimeID, &energyID);
     err = nc_var_par_access( ncid, energyID, NC_COLLECTIVE);
     err = nc_def_var( ncid, "mass",   NC_DOUBLE, 1, &EtimeID, &massID);
@@ -210,7 +188,6 @@
     MPI_Cart_get( comm, 3, dims, periods, coords);
     size_t count[4] = {1, grid_out.Nz(), grid_out.n()*(grid_out.Ny()), grid_out.n()*(grid_out.Nx())};
     size_t start[4] = {0, coords[2]*count[1], coords[1]*count[2], coords[0]*count[3]};
->>>>>>> ccab619f
     dg::MVec transferD( dg::evaluate(dg::zero, grid));
     dg::HVec transferH( dg::evaluate(dg::zero, grid_out));
     //create local interpolation matrix
@@ -218,21 +195,13 @@
     if(rank==0)std::cout << "First write ...\n";
     for( unsigned i=0; i<4; i++)
     {
-<<<<<<< HEAD
-        dg::blas2::symv( interpolate, y0[i].data(), transferH);
-//         err = nc_put_vara_double( ncid, dataIDs[i], start, count, transferH.data() );
-    }
-    transferD = feltor.potential()[0];
-    dg::blas2::symv( interpolate, transferD.data(), transferH);
-//     err = nc_put_vara_double( ncid, dataIDs[4], start, count, transferH.data());
-=======
+
         dg::blas2::gemv( interpolate, y0[i].data(), transferH);
         err = nc_put_vara_double( ncid, dataIDs[i], start, count, transferH.data() );
     }
     transferD = feltor.potential()[0];
     dg::blas2::gemv( interpolate, transferD.data(), transferH);
     err = nc_put_vara_double( ncid, dataIDs[4], start, count, transferH.data());
->>>>>>> ccab619f
     double time = 0;
 //     err = nc_put_vara_double( ncid, tvarID, start, count, &time);
 //     err = nc_put_vara_double( ncid, EtimevarID, start, count, &time);
@@ -243,16 +212,7 @@
     double Nep=feltor.probe_vector()[0][0];
     double phip=feltor.probe_vector()[1][0];
     std::vector<double> evec = feltor.energy_vector();
-<<<<<<< HEAD
-//     err = nc_put_vara_double( ncid, energyID, Estart, Ecount, &energy0);
-//     err = nc_put_vara_double( ncid, massID,   Estart, Ecount, &mass0);
-//     for( unsigned i=0; i<5; i++)
-//         err = nc_put_vara_double( ncid, energyIDs[i], Estart, Ecount, &evec[i]);
-// 
-//     err = nc_put_vara_double( ncid, dissID,     Estart, Ecount,&diss);
-//     err = nc_put_vara_double( ncid, dEdtID,     Estart, Ecount,&dEdt);
-//     err = nc_put_vara_double( ncid, accuracyID, Estart, Ecount,&accuracy);
-=======
+
     err = nc_put_vara_double( ncid, energyID, Estart, Ecount, &energy0);
     err = nc_put_vara_double( ncid, massID,   Estart, Ecount, &mass0);
     for( unsigned i=0; i<5; i++)
@@ -263,7 +223,6 @@
     err = nc_put_vara_double( ncid, NepID,      Estart, Ecount,&Nep);
     err = nc_put_vara_double( ncid, phipID,     Estart, Ecount,&phip);
     err = nc_put_vara_double( ncid, accuracyID, Estart, Ecount,&accuracy);
->>>>>>> ccab619f
     if(rank==0)std::cout << "First write successful!\n";
     ///////////////////////////////////////Timeloop/////////////////////////////////
     dg::Timer t;
@@ -297,18 +256,7 @@
             E0 = E1;
             accuracy = 2.*fabs( (dEdt-diss)/(dEdt + diss));
             evec = feltor.energy_vector();
-<<<<<<< HEAD
-//             err = nc_put_vara_double( ncid, EtimevarID, Estart, Ecount, &time);
-//             err = nc_put_vara_double( ncid, energyID, Estart, Ecount, &E1);
-//             err = nc_put_vara_double( ncid, massID,   Estart, Ecount, &mass);
-//             for( unsigned i=0; i<5; i++)
-//             {
-//                 err = nc_put_vara_double( ncid, energyIDs[i], Estart, Ecount, &evec[i]);
-//             }
-//             err = nc_put_vara_double( ncid, dissID,     Estart, Ecount,&diss);
-//             err = nc_put_vara_double( ncid, dEdtID,     Estart, Ecount,&dEdt);
-//             err = nc_put_vara_double( ncid, accuracyID, Estart, Ecount,&accuracy);
-=======
+
             Nep =feltor.probe_vector()[0][0];
             phip=feltor.probe_vector()[1][0];
             err = nc_put_vara_double( ncid, EtimevarID, Estart, Ecount, &time);
@@ -323,7 +271,6 @@
             err = nc_put_vara_double( ncid, NepID,      Estart, Ecount,&Nep);
             err = nc_put_vara_double( ncid, phipID,     Estart, Ecount,&phip);     
             err = nc_put_vara_double( ncid, accuracyID, Estart, Ecount,&accuracy);
->>>>>>> ccab619f
             if(rank==0)std::cout << "(m_tot-m_0)/m_0: "<< (feltor.mass()-mass0)/mass0<<"\t";
             if(rank==0)std::cout << "(E_tot-E_0)/E_0: "<< (E1-energy0)/energy0<<"\t";
             if(rank==0)std::cout <<" d E/dt = " << dEdt <<" Lambda = " << diss << " -> Accuracy: "<< accuracy << "\n";
@@ -339,15 +286,7 @@
 //         start[0] = i;
         for( unsigned j=0; j<4; j++)
         {
-<<<<<<< HEAD
-            dg::blas2::symv( interpolate, y0[j].data(), transferH);
-//             err = nc_put_vara_double( ncid, dataIDs[j], start, count, transferH.data());
-        }
-        transferD = feltor.potential()[0];
-        dg::blas2::symv( interpolate, transferD.data(), transferH);
-//         err = nc_put_vara_double( ncid, dataIDs[4], start, count, transferH.data() );
-//         err = nc_put_vara_double( ncid, tvarID, start, count, &time);
-=======
+
             dg::blas2::gemv( interpolate, y0[j].data(), transferH);
             err = nc_put_vara_double( ncid, dataIDs[j], start, count, transferH.data());
         }
@@ -355,7 +294,6 @@
         dg::blas2::gemv( interpolate, transferD.data(), transferH);
         err = nc_put_vara_double( ncid, dataIDs[4], start, count, transferH.data() );
         err = nc_put_vara_double( ncid, tvarID, start, count, &time);
->>>>>>> ccab619f
 
         //err = nc_close(ncid); DONT DO IT!
 #ifdef DG_BENCHMARK
