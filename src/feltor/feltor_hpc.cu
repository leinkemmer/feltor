#include <iostream>
#include <iomanip>
#include <vector>
#include <sstream>
#include <cmath>
// #define DG_DEBUG



#include "dg/backend/timer.cuh"
#include "dg/backend/xspacelib.cuh"
#include "dg/backend/interpolation.cuh"
#include "file/read_input.h"
#include "file/nc_utilities.h"
#include "solovev/geometry.h"

#include "feltor.cuh"
#include "parameters.h"

/*
   - reads parameters from input.txt or any other given file, 
   - integrates the ToeflR - functor and 
   - writes outputs to a given outputfile using hdf5. 
        density fields are the real densities in XSPACE ( not logarithmic values)
*/

const unsigned k = 3;//!< a change in k needs a recompilation

int main( int argc, char* argv[])
{
    //Parameter initialisation
    std::vector<double> v,v3;
    std::string input, geom;
    if( argc != 4)
    {
        std::cerr << "ERROR: Wrong number of arguments!\nUsage: "<< argv[0]<<" [inputfile] [geomfile] [outputfile]\n";
        return -1;
    }
    else 
    {
        v = file::read_input( argv[1]);
        input = file::read_file( argv[1]);
    }
    const eule::Parameters p( v);
    p.display( std::cout);

    ////////////////////////////////set up computations///////////////////////////
    try{ v3 = file::read_input( argv[2]); }
    catch (toefl::Message& m) {  m.display(); 
        geom = file::read_file( argv[2]);
        std::cout << geom << std::endl;
        return -1;
    }

    const solovev::GeomParameters gp(v3);
    gp.display( std::cout);
    double Rmin=gp.R_0-p.boxscale*gp.a;
    double Zmin=-p.boxscale*gp.a*gp.elongation;
    double Rmax=gp.R_0+p.boxscale*gp.a; 
    double Zmax=p.boxscale*gp.a*gp.elongation;
    //Make grids
    dg::Grid3d<double > grid( Rmin,Rmax, Zmin,Zmax, 0, 2.*M_PI, p.n, p.Nx, p.Ny, p.Nz, dg::DIR, dg::DIR, dg::PER, dg::cylindrical);  
    dg::Grid3d<double > grid_out( Rmin,Rmax, Zmin,Zmax, 0, 2.*M_PI, p.n_out, p.Nx_out, p.Ny_out, p.Nz_out, dg::DIR, dg::DIR, dg::PER, dg::cylindrical);  
     
    //create RHS 
    eule::Feltor<dg::DMatrix, dg::DVec, dg::DVec > feltor( grid, p,gp); 
    eule::Rolkar<dg::DMatrix, dg::DVec, dg::DVec > rolkar( grid, p,gp);

    /////////////////////The initial field///////////////////////////////////////////
    //dg::Gaussian3d init0(gp.R_0+p.posX*gp.a, p.posY*gp.a, M_PI, p.sigma, p.sigma, p.sigma, p.amp);
    //dg::BathRZ init0(16,16,p.Nz,Rmin,Zmin, 30.,5.,p.amp);
<<<<<<< HEAD

    solovev::ZonalFlow init0(p,gp);
=======
    solovev::ZonalFlow init0(gp,p.amp);
>>>>>>> b1ca02a7
    solovev::Nprofile grad(gp); //initial background profile
    
    std::vector<dg::DVec> y0(4, dg::evaluate( grad, grid)), y1(y0); 

    //field aligned blob 
<<<<<<< HEAD

//     dg::Gaussian gaussian( gp.R_0+p.posX*gp.a, p.posY*gp.a, p.sigma, p.sigma, p.amp);
//     dg::GaussianZ gaussianZ( M_PI, p.m_par, 1);
//     y1[1] = feltor.dz().evaluate( gaussian, (unsigned)p.Nz/2);
//     y1[2] = dg::evaluate( gaussianZ, grid);
//     dg::blas1::pointwiseDot( y1[1], y1[2], y1[1]);


=======
//    dg::Gaussian gaussian( gp.R_0+p.posX*gp.a, p.posY*gp.a, p.sigma, p.sigma, p.amp);
//    dg::GaussianZ gaussianZ( M_PI, p.m_par, 1);
//    y1[1] = feltor.dz().evaluate( gaussian, (unsigned)p.Nz/2);
//    y1[2] = dg::evaluate( gaussianZ, grid);
//    dg::blas1::pointwiseDot( y1[1], y1[2], y1[1]);

>>>>>>> b1ca02a7
    y1[1] = dg::evaluate( init0, grid);
    //damp the bath on psi boundaries 
    dg::blas1::pointwiseDot(rolkar.damping(), y1[1], y1[1]);  
    dg::blas1::axpby( 1., y1[1], 1., y0[1]); //initialize ni
    dg::blas1::transform(y0[1], y0[1], dg::PLUS<>(-1));
    feltor.initializene(y0[1],y0[0]);    

    dg::blas1::axpby( 0., y0[2], 0., y0[2]); //set Ue = 0
    dg::blas1::axpby( 0., y0[3], 0., y0[3]); //set Ui = 0
    
    dg::Karniadakis< std::vector<dg::DVec> > karniadakis( y0, y0[0].size(), p.eps_time);
    karniadakis.init( feltor, rolkar, y0, p.dt);
    double time = 0;
    /////////////////////////////set up netcdf//////////////////////////////
    file::NC_Error_Handle err;
    int ncid;
    err = nc_create( argv[3],NC_NETCDF4|NC_CLOBBER, &ncid);
    err = nc_put_att_text( ncid, NC_GLOBAL, "inputfile", input.size(), input.data());
    err = nc_put_att_text( ncid, NC_GLOBAL, "geomfile", geom.size(), geom.data());
    int dim_ids[4], tvarID;
    err = file::define_dimensions( ncid, dim_ids, &tvarID, grid_out);
    solovev::FieldR fieldR(gp);
    solovev::FieldZ fieldZ(gp);
    solovev::FieldP fieldP(gp);
    dg::HVec vecR = dg::evaluate( fieldR, grid_out);
    dg::HVec vecZ = dg::evaluate( fieldZ, grid_out);
    dg::HVec vecP = dg::evaluate( fieldP, grid_out);
    int vecID[3];
    err = nc_def_var( ncid, "BR", NC_DOUBLE, 3, &dim_ids[1], &vecID[0]);
    err = nc_def_var( ncid, "BZ", NC_DOUBLE, 3, &dim_ids[1], &vecID[1]);
    err = nc_def_var( ncid, "BP", NC_DOUBLE, 3, &dim_ids[1], &vecID[2]);
    err = nc_enddef( ncid);
    err = nc_put_var_double( ncid, vecID[0], vecR.data());
    err = nc_put_var_double( ncid, vecID[1], vecZ.data());
    err = nc_put_var_double( ncid, vecID[2], vecP.data());
    err = nc_redef(ncid);

    std::string names[5] = {"electrons", "ions", "Ue", "Ui", "potential"}; 
    int dataIDs[5], energyID;
    for( unsigned i=0; i<5; i++){
        err = nc_def_var( ncid, names[i].data(), NC_DOUBLE, 4, dim_ids, &dataIDs[i]);}
    err = nc_def_var( ncid, "energy", NC_DOUBLE, 1, dim_ids, &energyID);
    err = nc_enddef(ncid);
    ///////////////////////////////////first output/////////////////////////
    size_t count[4] = {1., grid_out.Nz(), grid_out.n()*grid_out.Ny(), grid_out.n()*grid_out.Nx()};
    size_t start[4] = {0, 0, 0, 0};
    dg::DVec transfer(  dg::evaluate(dg::zero, grid));
    dg::DVec transferD( dg::evaluate(dg::zero, grid_out));
    dg::HVec transferH( dg::evaluate(dg::zero, grid_out));
    dg::DMatrix interpolate = dg::create::interpolation( grid_out, grid); 
    for( unsigned i=0; i<4; i++)
    {
        dg::blas2::symv( interpolate, y0[i], transferD);
        transferH = transferD;//transfer to host
        err = nc_put_vara_double( ncid, dataIDs[i], start, count, transferH.data() );
    }
    transfer = feltor.potential()[0];
    dg::blas2::symv( interpolate, transfer, transferD);
    transferH = transferD;//transfer to host
    err = nc_put_vara_double( ncid, dataIDs[4], start, count, transferH.data() );
    err = nc_put_vara_double( ncid, tvarID, start, count, &time);

    double E0 = feltor.energy(), energy0 = E0, E1 = 1, diff = 0;
    err = nc_put_vara_double( ncid, energyID, start, count,&E1);
    err = nc_close(ncid);

    ///////////////////////////////////////Timeloop/////////////////////////////////
    dg::Timer t;
    t.tic();
#ifdef DG_BENCHMARK
    unsigned step = 0;
#endif //DG_BENCHMARK
    for( unsigned i=0; i<p.maxout; i++)
    {

#ifdef DG_BENCHMARK
        dg::Timer ti;
        ti.tic();
#endif//DG_BENCHMARK
        for( unsigned j=0; j<p.itstp; j++)
        {
            try{ karniadakis( feltor, rolkar, y0);}
            catch( dg::Fail& fail) { 
                std::cerr << "CG failed to converge to "<<fail.epsilon()<<"\n";
                std::cerr << "Does Simulation respect CFL condition?\n";
                return -1;
            }
        }
        time += p.itstp*p.dt;
#ifdef DG_BENCHMARK
        ti.toc();
        step+=p.itstp;
        std::cout << "\n\t Step "<<step <<" of "<<p.itstp*p.maxout <<" at time "<<time;
        std::cout << "\n\t Average time for one step: "<<ti.diff()/(double)p.itstp<<"s\n\n"<<std::flush;
#endif//DG_BENCHMARK

        start[0] = i;
        err = nc_open(argv[3], NC_WRITE, &ncid);
        for( unsigned j=0; j<4; j++)
        {
            dg::blas2::symv( interpolate, y0[j], transferD);
            transferH = transferD;//transfer to host
            err = nc_put_vara_double( ncid, dataIDs[j], start, count, transferH.data());
        }
        transfer = feltor.potential()[0];
        dg::blas2::symv( interpolate, transfer, transferD);
        transferH = transferD;//transfer to host
        err = nc_put_vara_double( ncid, dataIDs[4], start, count, transferH.data() );
        //write time data
        err = nc_put_vara_double( ncid, tvarID, start, count, &time);
        E1 = feltor.energy()/energy0;
        err = nc_put_vara_double( ncid, energyID, start, count,&E1);

        err = nc_close(ncid);
    }
    t.toc(); 
    unsigned hour = (unsigned)floor(t.diff()/3600);
    unsigned minute = (unsigned)floor( (t.diff() - hour*3600)/60);
    double second = t.diff() - hour*3600 - minute*60;
    std::cout << std::fixed << std::setprecision(2) <<std::setfill('0');
    std::cout <<"Computation Time \t"<<hour<<":"<<std::setw(2)<<minute<<":"<<second<<"\n";
    std::cout <<"which is         \t"<<t.diff()/p.itstp/p.maxout<<"s/step\n";

    return 0;

}
<|MERGE_RESOLUTION|>--- conflicted
+++ resolved
@@ -69,18 +69,14 @@
     /////////////////////The initial field///////////////////////////////////////////
     //dg::Gaussian3d init0(gp.R_0+p.posX*gp.a, p.posY*gp.a, M_PI, p.sigma, p.sigma, p.sigma, p.amp);
     //dg::BathRZ init0(16,16,p.Nz,Rmin,Zmin, 30.,5.,p.amp);
-<<<<<<< HEAD
 
     solovev::ZonalFlow init0(p,gp);
-=======
-    solovev::ZonalFlow init0(gp,p.amp);
->>>>>>> b1ca02a7
+
     solovev::Nprofile grad(gp); //initial background profile
     
     std::vector<dg::DVec> y0(4, dg::evaluate( grad, grid)), y1(y0); 
 
     //field aligned blob 
-<<<<<<< HEAD
 
 //     dg::Gaussian gaussian( gp.R_0+p.posX*gp.a, p.posY*gp.a, p.sigma, p.sigma, p.amp);
 //     dg::GaussianZ gaussianZ( M_PI, p.m_par, 1);
@@ -89,14 +85,7 @@
 //     dg::blas1::pointwiseDot( y1[1], y1[2], y1[1]);
 
 
-=======
-//    dg::Gaussian gaussian( gp.R_0+p.posX*gp.a, p.posY*gp.a, p.sigma, p.sigma, p.amp);
-//    dg::GaussianZ gaussianZ( M_PI, p.m_par, 1);
-//    y1[1] = feltor.dz().evaluate( gaussian, (unsigned)p.Nz/2);
-//    y1[2] = dg::evaluate( gaussianZ, grid);
-//    dg::blas1::pointwiseDot( y1[1], y1[2], y1[1]);
-
->>>>>>> b1ca02a7
+
     y1[1] = dg::evaluate( init0, grid);
     //damp the bath on psi boundaries 
     dg::blas1::pointwiseDot(rolkar.damping(), y1[1], y1[1]);  
