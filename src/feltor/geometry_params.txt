--- conflicted
+++ resolved
@@ -17,30 +17,6 @@
 11) c10                      =  0.0 
 12) c11                      =  0.0 
 13) c12                      =  0.0 
-<<<<<<< HEAD
-=======
-------------------geometric coefficients----------------------
-14) R0 (in units of rhos)    =  150.     (150)
-15) psip_min                 = -0.7       (used for iris and source > -1)
-16) psip_max                 =  0.25 (0.0) (used for gauss damping)
-17) inv aspect ratio (a/R0)  =  0.16666666666666666666666667
-18) elongation               =  1.0
-19) triangularity            =  0.0
-------------------Miscellaneous----------------------
-
-20) alpha (Damping thickness)=  0.025 (sehr klein)
-21) inner density ( log10 N )=  0.01
-22) k_psi (zonal modes)      =  3    
-23) RK4 epsilon              =  1e-6 (absolute error for Runge Kutta)
-24) boxscale (1<bs<R0/a)     =  1.25 (a little larger than 1)
-25) Profile amplitude        =  10.0  (peak amplitude)
-26) Background Prof amplitude=  1.   (density on the boundary)
-27) psip_max_cut             =  0.0  (von außen bis critical psip for limiter, -1 < psip < psipmax)
-28) psip_max_lap             =  0.0  (?)
-
-
->>>>>>> b1ca02a7
-
 ------------------geometric coefficients-----------------------------
 14) R0 (in units of rhos)       =  150.     (150)
 15) inv aspect ratio (a/R0)     =  0.16666666666666666666666667
