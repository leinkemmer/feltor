
                * Input-File for "FELTOR" *
                ---------------------------


@-----------------------------Space and Time discretization------------
1)  n  (# of x,y-polynomials)            =   3      (3)
<<<<<<< HEAD
2)  nx (grid points in x)                =   40 (192)
3)  ny (grid points in y)                =   70 (192) 
4)  nz (grid points in z)                =   5 (>16)
=======
2)  nx (grid points in x)                =   50 (192)
3)  ny (grid points in y)                =   50 (192) 
4)  nz (grid points in z)                =   10 (>16)
>>>>>>> 9b0475d4
5)  dt (time step in units c_s/rho_s)    =   1e-2  (0.01)
----------------------------------Output parameters--------------------
6)  n_out (# of x-y polynomials in output)  =  3
7)  nx_out (# grid points in output field)  =  50 
8)  ny_out (# grid points in output field)  =  50
9)  nz_out (# grid points in output field)  =   5
10) itstp  (steps between outputs)          =  5     (5)
11) total # of outputs (excluding first)    =  300 
-------------------------Algorithmic parameters------------------------
12)  eps_pol (stop for polarisation)        =   1e-3 (1e-6)
13)  eps_max (stop for induction)           =   0.0 (1e-6)
14)  eps_gamma (stop for Gamma CG)          =   1e-8 (1e-8)
15)  eps_time ( stop for time inversion )   =   1e-8 
-------------------------Physical parameters----------------------------
16) mu_e (-m_e/m_i)                         = -0.5e-4
17) tau (Ti/Te)                             =  0.0    (0.0)
18) beta_e0                                 =  0.0  (1e-4)
19) nu_perp                                 =  1e-3
20) nu_parallel  (viscosity)                =  1e-3   (0.001)
21) para resistivity (c)                    =  1e-5   (3e-5 )
------------------------Initial perturbation parameters---------------------
22) amp (blob amplitude)                    =  1.0    (1.0)
23) sigma (blob variance in units of rho_s) =  20.0     (10)
24) x-position ( in units of a)             =  0.7   (0.4)
25) y-position ( in units of a)             =  0.00  (0.5)
26) sigma_z (variance in units of R_0)      =  3.1415 
27) k_psi (zonal modes)                     =  1    
28) Profile amplitude                       =  0.0  (peak amplitude)
29) Background Prof amplitude               =  1.   (density on the boundary)
----------------------------------Miscellaneous----------------------------
30) particle source amplitude               =  0.0
31) boxscale (1<bs<R0/a)                    =  1.2  (a little larger than 1)

@ ------------------------------------------------------------<|MERGE_RESOLUTION|>--- conflicted
+++ resolved
@@ -5,15 +5,9 @@
 
 @-----------------------------Space and Time discretization------------
 1)  n  (# of x,y-polynomials)            =   3      (3)
-<<<<<<< HEAD
-2)  nx (grid points in x)                =   40 (192)
-3)  ny (grid points in y)                =   70 (192) 
-4)  nz (grid points in z)                =   5 (>16)
-=======
 2)  nx (grid points in x)                =   50 (192)
 3)  ny (grid points in y)                =   50 (192) 
 4)  nz (grid points in z)                =   10 (>16)
->>>>>>> 9b0475d4
 5)  dt (time step in units c_s/rho_s)    =   1e-2  (0.01)
 ----------------------------------Output parameters--------------------
 6)  n_out (# of x-y polynomials in output)  =  3
