--- conflicted
+++ resolved
@@ -45,18 +45,11 @@
 
 ------------------Miscellaneous----------------------------
 
-<<<<<<< HEAD
 25) itstp (steps between output)            = 10      (5)
 26) # of outputs (excluding first)          = 10000
 27) Damping zone thickness (in units of rho_s)  = 20 
 28) Damping zone strength                   = 1e-3
 29) particle source amplitude               = 1e-3
-=======
-24) itstp (steps between output)            = 10      (5)
-25) # of outputs (excluding first)          = 10
-26) Damping zone thickness (in units of rho_s)  = 20 
-27) Damping zone strength                   = 1e-3
-28) particle source amplitude               = 0
->>>>>>> 47cea149
+
 
 @ ------------------------------------------------------------