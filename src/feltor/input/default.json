--- conflicted
+++ resolved
@@ -16,17 +16,10 @@
     "itstp"  : 2,   //(steps between outputs)
     "maxout" : 10,  //total # of outputs (excluding first)
     //-------------------------------Algorithmic parameters---------------------
-<<<<<<< HEAD
-    "eps_pol"    : 1e-5, //( stop for polarisation)
-    "jumpfactor"   : 1,      //jump scale factor (1)
-    "eps_maxwell": 1e-5, //( stop for induction equ.) 
-    "eps_gamma"  : 1e-5, //( stop for Gamme operator) 
-=======
     "eps_pol"    : 1e-5, //( stop for polarisation)   
     "jumpfactor" : 1, //jumpfactor € [0.01,1]
     "eps_maxwell": 1e-6, //( stop for induction equ.) 
     "eps_gamma"  : 1e-6, //( stop for Gamme operator) 
->>>>>>> 5dac6c7f
     "eps_time"   : 1e-9, //( stop for time inversion) 
     //----------------------Physical parameters----------------------------
     "mu"          : -0.00272121, //(-m_e/m_i) -0.000544617, -0.000272121, -0.000181372
