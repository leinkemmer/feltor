#pragma once

#include "dg/algorithm.h"
#include "dg/backend/dz.cuh"

#include "parameters.h"
// #include "geometry_circ.h"
#include "geometry.h"

#ifdef DG_BENCHMARK
#include "dg/backend/timer.cuh"
#endif //DG_BENCHMARK

// #define APAR
namespace eule
{
//diffusive terms (add mu_hat?)
template<class Matrix, class container, class Preconditioner>
struct Rolkar
{
    template<class Grid3d>
    Rolkar( const Grid3d& g, Parameters p, solovev::GeomParameters gp):
        p(p),
        gp(gp),
        w3d_( dg::create::weights(g)), v3d_(dg::create::inv_weights(g)),
        temp( g.size()),
        dampin_( dg::evaluate( solovev::TanhDampingIn(gp ), g)),
        dampout_( dg::evaluate( solovev::TanhDampingOut(gp ), g)),
        dampgauss_( dg::evaluate( solovev::GaussianDamping( gp), g)),
        pupil_( dg::evaluate( solovev::Pupil( gp), g)),
        lapiris_( dg::evaluate( solovev::TanhDampingInv(gp ), g)),
        LaplacianM_perp(  g, dg::normed)
    {
    }
    void operator()( std::vector<container>& x, std::vector<container>& y)
    {
        //we may change x
        for( unsigned i=0; i<x.size(); i++)
        {
            dg::blas2::gemv( LaplacianM_perp, x[i], temp);
            dg::blas2::gemv( LaplacianM_perp, temp, y[i]);
            dg::blas1::axpby( -p.nu_perp, y[i], 0., y[i]); // - nu_perp lapl_RZ (lapl_RZ (lnN,U)) //factor MISSING!?!
            
            //additional heavy damping zone
//             dg::blas1::pointwiseDot( lapiris_, temp, temp); //N_i U_i
//             dg::blas1::axpby( 0.1, temp, 1., y[i]); // - nu_lap_perp lapl_RZ (lnN,U) //factor MISSING!?!

//             dg::blas2::gemv( LaplacianM_para, x[i], temp);
//             dg::blas1::axpby(  p.nu_parallel, temp, 1., y[i]); //-nu_lap_varphi (lnN,U) //
        }
       
        //cut contributions to boundary now with damping on all 4 quantities
        for( unsigned i=0; i<y.size(); i++)
        {
            dg::blas1::pointwiseDot( dampgauss_, y[i], y[i]);
        }
    }
    dg::Elliptic<Matrix,container,Preconditioner>& laplacianM() {return LaplacianM_perp;}
    const container& weights(){return w3d_;}
    const container& precond(){return v3d_;}
    const container& pupil(){return pupil_;}
    const container& dampin(){return dampin_;}

  private:
    void divide( const container& zaehler, const container& nenner, container& result)
    {
        dg::blas1::pointwiseDivide( zaehler, nenner, result);
    }
    const Parameters p;
    const solovev::GeomParameters gp;
    const Preconditioner w3d_, v3d_;
    container temp;
    const container dampin_;
    const container dampout_;
    const container dampgauss_;
    const container pupil_;
    const container lapiris_;
<<<<<<< HEAD
    dg::DMatrix LaplacianM_perp;
=======
    dg::Elliptic<  Matrix, container, Preconditioner  > LaplacianM_perp;
//     dg::DMatrix LaplacianM_para;
>>>>>>> 20c8c181
};

template< class Matrix, class container=thrust::device_vector<double>, class Preconditioner = thrust::device_vector<double> >
struct Feltor
{
    typedef typename dg::VectorTraits<container>::value_type value_type;

    template<class Grid3d>

    Feltor( const Grid3d& g, Parameters p,solovev::GeomParameters gp);

    void exp( const std::vector<container>& src, std::vector<container>& dst, unsigned);

    void log( const std::vector<container>& src, std::vector<container>& dst, unsigned);

    /**
     * @brief Returns phi and psi that belong to the last y in operator()
     *
     * In a multistep scheme this belongs to the point HEAD-1
     * @return phi[0] is the electron and phi[1] the generalized ion potential
     */
    const std::vector<container>& potential( ) const { return phi;}
    //new quantities
    const container& aparallel( ) const { return apar;}
    const std::vector<container>& uparallel( ) const { return u;}



    /**
     * @brief Return the Gamma operator used by this object
     *
     * @return Gamma operator
     */

    void operator()( std::vector<container>& y, std::vector<container>& yp);

    double mass( ) {return mass_;}
    double mass_diffusion( ) {return diff_;}
    double energy( ) {return energy_;}
    double energy_diffusion( ){ return ediff_;}

  private:
    void curve( const container& y, container& target);
    //use chi and omega as helpers to compute square velocity in omega
    const container& compute_vesqr( container& potential);
    //extrapolates and solves for phi[1], then adds square velocity ( omega)
    const container& compute_psi( container& potential);
    const container& polarisation( const std::vector<container>& y); //solves polarisation equation
    const container& induct(const std::vector<container>& y);//solves induction equation

    container chi, omega;
    container apar,rho;

    const container binv, curvR, curvZ, gradlnB;
    const container pupil, source, damping;
    const container w3d, v3d, one;
    container curvapar;
    std::vector<container> phi, curvphi, dzphi, expy;
    std::vector<container> dzy, curvy; 
    std::vector<container> arakAN,arakAU,arakAphi,u;

    //matrices and solvers
    //Matrix A; 
    dg::DZ< Matrix, container> dz;
    dg::ArakawaX< Matrix, container>    arakawa; 
    //dg::Polarisation2dX< thrust::host_vector<value_type> > pol; //note the host vector
    dg::Elliptic<  Matrix, container, Preconditioner  > pol; //note the host vector

    dg::Helmholtz< Matrix, container, Preconditioner > maxwell;
    dg::Invert<container> invert_maxwell, invert_pol;

    const Parameters p;
    const solovev::GeomParameters gp;

    double mass_, energy_, diff_, ediff_;

};

template<class Matrix, class container, class P>
template<class Grid>
Feltor<Matrix, container, P>::Feltor( const Grid& g, Parameters p, solovev::GeomParameters gp): 
    chi( dg::evaluate( dg::one, g)), omega(chi),
    rho( chi), apar(chi), curvapar(chi),
    binv( dg::evaluate(solovev::Field(gp) , g) ),
    curvR( dg::evaluate( solovev::CurvatureR(gp), g)),
    curvZ( dg::evaluate(solovev::CurvatureZ(gp), g)),
    gradlnB( dg::evaluate(solovev::GradLnB(gp) , g)),
    pupil( dg::evaluate( solovev::Pupil( gp), g)),
    source( dg::evaluate(solovev::TanhSource(gp, p.amp_source), g)),
    damping( dg::evaluate( solovev::GaussianDamping(gp ), g)), 
    phi( 2, chi), curvphi( phi), dzphi(phi), expy(phi),  
    arakAN( phi), arakAU( phi), arakAphi(phi),u(phi),   
    dzy( 4, chi), curvy(dzy),
    //A (dg::create::laplacianM_perp( g, dg::not_normed, dg::symmetric)),
    dz(solovev::Field(gp), g, gp.rk4eps),
    arakawa( g), 
    pol(     g), 
    invert_pol( omega, omega.size(), p.eps_pol), 
    w3d( dg::create::weights(g)), v3d( dg::create::inv_weights(g)), one(dg::evaluate( dg::one, g)),
    maxwell(g, 1.), //sign is already correct!
    invert_maxwell(rho, rho.size(), p.eps_maxwell),
    p(p),
    gp(gp)
{ }
template< class Matrix, class container, class P>
const container& Feltor<Matrix,container, P>::compute_vesqr( container& potential)
{
    arakawa.bracketS( potential, potential, chi);
    dg::blas1::pointwiseDot( binv, binv, omega);
    dg::blas1::pointwiseDot( chi, omega, omega);
    return omega;
}
template<class Matrix, class container, class P>
const container& Feltor<Matrix,container, P>::compute_psi( container& potential)
{
    dg::blas1::axpby( 1., potential, -0.5, compute_vesqr( potential), phi[1]);
    return phi[1];
}


//computes and modifies expy!!
template<class Matrix, class container, class P>
const container& Feltor<Matrix, container, P>::polarisation( const std::vector<container>& y)
{
#ifdef DG_BENCHMARK
    dg::Timer t; 
    t.tic();
#endif
    //compute chi and polarisation
    exp( y, expy, 2);
    dg::blas1::axpby( 1., expy[1], 0., chi); //\chi = a_i \mu_i n_i
    //correction
//     dg::blas1::axpby( -p.mu[0], expy[0], 1., chi); //\chi = a_i \mu_i n_i -a_e \mu_e n_i

    dg::blas1::pointwiseDot( chi, binv, chi);
    dg::blas1::pointwiseDot( chi, binv, chi); //chi/= B^2
    //A = pol.create( chi);
    pol.set_chi( chi); //of nabla (chi nabla)
    thrust::transform( expy[0].begin(), expy[0].end(), expy[0].begin(), dg::PLUS<double>(-1)); //n_e -1
    thrust::transform( expy[1].begin(), expy[1].end(), omega.begin(), dg::PLUS<double>(-1)); //n_i -1
#ifdef DG_BENCHMARK
    t.toc();
    //std::cout<< "Polarisation assembly took "<<t.diff()<<"s\n";
#endif 
    dg::blas1::axpby( -1., expy[0], 1., omega); //n_i-n_e
    unsigned number = invert_pol( pol, phi[0], omega, w3d, v3d);
    if( number == invert_pol.get_max())
        throw dg::Fail( p.eps_pol);
    return phi[0];
}

// #if def APAR
template<class Matrix, class container, class P>
const container& Feltor< Matrix, container, P>::induct(const std::vector<container>& y)
{
    exp( y, expy, 2);
    dg::blas1::axpby( p.beta/p.mu[0], expy[0], 0., chi); //chi = beta/mu_e N_e
    dg::blas1::axpby(- p.beta/p.mu[1], expy[1], 1., chi); //chi =beta/mu_e N_e-beta/mu_i N_i
    maxwell.set_chi(chi);
    dg::blas1::pointwiseDot( expy[0], y[2], rho);                 //rho = n_e w_e

    dg::blas1::pointwiseDot( expy[1], y[3], omega);               //omega = n_i w_i
    dg::blas1::axpby( -1.,omega , 1., rho);  //rho = -n_i w_i + n_e w_e
    //maxwell = (lap_per - beta*(N_i/hatmu_i - n_e/hatmu_e)) A_parallel 
    //rho=n_e w_e -N_i w_i
    unsigned number = invert_maxwell( maxwell, apar, rho); //omega equals a_parallel
    if( number == invert_maxwell.get_max())
        throw dg::Fail( p.eps_maxwell);
    return apar;
}
// #endif
template<class Matrix, class container, class P>
void Feltor<Matrix, container, P>::operator()( std::vector<container>& y, std::vector<container>& yp)
{
    assert( y.size() == 4);
    assert( y.size() == yp.size());
    //compute phi via polarisation
    phi[0] = polarisation( y);//transformed exp()
    phi[1] = compute_psi( phi[0]);
    //compute A_parallel via induction and compute U_e and U_i from it
    apar = induct(y);

    //calculate U from Apar and w
    dg::blas1::axpby( 1., y[2], - p.beta/p.mu[0], apar, u[0]); // U_e = w_e -beta/mu_e A_parallel
    dg::blas1::axpby( 1., y[3], - p.beta/p.mu[1], apar, u[1]); // U_i = w_i -beta/mu_i A_parallel

    //update energetics, 2% of total time
    exp( y, expy, 2);
    mass_ = dg::blas2::dot( one, w3d, expy[0] ); //take real ion density which is electron density!!
    double Ue = p.tau[0]*dg::blas2::dot( y[0], w3d, expy[0]); // tau_e n_e ln(n_e)
    double Ui = p.tau[1]*dg::blas2::dot( y[1], w3d, expy[1]);// tau_i n_i ln(n_i)
    double Uphi = 0.5*p.mu[1]*dg::blas2::dot( expy[1], w3d, omega); 
    dg::blas1::pointwiseDot( u[0], u[0], omega); //U_e^2
    double Upare = -0.5*p.mu[0]*dg::blas2::dot( expy[0], w3d, omega); 
    dg::blas1::pointwiseDot(u[1], u[1], omega); //U_i^2
    double Upari =  0.5*p.mu[1]*dg::blas2::dot( expy[1], w3d, omega); 
    arakawa.variation(apar,omega); // (dx A_parallel)^2 + (dy A_parallel)^2
    double Uapar = p.beta*sqrt(dg::blas2::dot( omega, w3d, omega));
    energy_ = Ue + Ui + Uphi + Upare + Upari + Uapar;
    
    
    curve( apar, curvapar); //K(A_parallel)
    dg::blas1::axpby(  1.,  gradlnB,0.5*p.beta,  curvapar);  // gradlnB + beta K(A_parallel)
    for( unsigned i=0; i<2; i++)
    {
        //Compute RZ poisson  brackets
        arakawa( y[i], phi[i], yp[i]);  //[lnN,phi]_RZ
        arakawa( u[i], phi[i], yp[i+2]);//[U,phi]_RZ  
        dg::blas1::pointwiseDot( yp[i], binv, yp[i]);                        // dtlnN =1/B [phi,lnN]_RZ
        dg::blas1::pointwiseDot( yp[2+i], binv, yp[2+i]);                    // dtU =1/B [phi,U]_RZ
        // compute A_parallel terms of the parallel derivatuve
        arakawa( apar, y[i], arakAN[i]); // [A_parallel,lnN]_RZ
        arakawa( apar, u[i], arakAU[i]); // [A_parallel,U]_RZ
        arakawa( apar, phi[i], arakAphi[i]); // [A_parallel,phi]_RZ
        dg::blas1::pointwiseDot(arakAN[i],binv,arakAN[i]);   //1/B [A_parallel,lnN]_RZ
        dg::blas1::pointwiseDot(arakAU[i],binv,arakAU[i]);   //1/B [A_parallel,U]_RZ
        dg::blas1::pointwiseDot(arakAphi[i],binv,arakAphi[i]); //1/B [A_parallel,phi]_RZ

        //compute parallel derivatives
        dz(y[i], dzy[i]);     //dz(lnN)
        dz(phi[i], dzphi[i]); //dz(phi)
        dz(u[i], dzy[2+i]);   //dz(U)
        //add A_parallel terms to the parallel derivatives
        dg::blas1::axpby(-0.5*p.beta,arakAN[i]   ,1.,dzy[i]);  //= dz lnN -beta/B [A_parallel,lnN ] 
        dg::blas1::axpby(-0.5*p.beta,arakAphi[i] ,1.,dzphi[i]);//= dz phi -beta/B [A_parallel,phi ] 
        dg::blas1::axpby(-0.5*p.beta,arakAU[i]   ,1.,dzy[2+i]);//= dz U-beta/B [A_parallel,U ] 


        //parallel advection terms
        dg::blas1::pointwiseDot(u[i], dzy[i], omega); //Udz lnN 
        dg::blas1::axpby( -1., omega, 1., yp[i]);                            //dtlnN = dtlnN - Udz lnN
        dg::blas1::axpby( -1., dzy[2+i], 1., yp[i]);                         //dtlnN = dtlnN - dz U
        dg::blas1::pointwiseDot(u[i], curvapar, omega);                     
        dg::blas1::axpby( 1., omega, 1., yp[i]);                            //dtlnN = dtlnN + U dz ln B
        dg::blas1::pointwiseDot(u[i], dzy[2+i], omega);                    
        dg::blas1::axpby( -1., omega, 1., yp[2+i]);                         //dtw = dtw - U dz U

        //parallel force terms
        dg::blas1::axpby( -p.tau[i]/p.mu[i]/p.eps_hat, dzy[i], 1., yp[2+i]); //dtw = dtw - tau/(hat(mu))*dz lnN
        dg::blas1::axpby( -1./p.mu[i]/p.eps_hat, dzphi[i], 1., yp[2+i]);     //dtw = dtw - 1/(hat(mu))*dz phi

        //curvature terms
        curve( y[i], curvy[i]);     //K(N)
        curve( u[i], curvy[2+i]);  //K(U)
        curve( phi[i], curvphi[i]);//K(phi)

        dg::blas1::pointwiseDot( u[i], curvy[2+i], omega); //U K(U)
        dg::blas1::pointwiseDot( u[i], omega, chi); //U^2 K(U)
        dg::blas1::axpby( -p.mu[i]*p.eps_hat, omega, 1., yp[i]);             //dtlnN = dtlnN - (hat(mu)) U K(U)
        dg::blas1::axpby( -0.5*p.mu[i]*p.eps_hat, chi, 1., yp[2+i]);         //dtw = dtw - 0.5 (hat(mu)) U^2 K(U)

        dg::blas1::pointwiseDot(u[i], curvy[i], omega); //U K(ln N)
        dg::blas1::pointwiseDot( u[i], omega, chi); //U^2K(ln N)
        dg::blas1::axpby( -p.tau[i], omega, 1., yp[2+i]);                    //dtw = dtw - tau U K(lnN)
        dg::blas1::axpby( -0.5*p.mu[i]*p.eps_hat, chi, 1., yp[i]);           //dtlnN = dtlnN -0.5mu U^2K(lnN)

        dg::blas1::axpby( -p.tau[i], curvy[i], 1., yp[i]);                   //dtlnN = dtlnN - tau K(lnN)
        dg::blas1::axpby( -2.*p.tau[i], curvy[2+i], 1., yp[2+i]);            //dtw = dtw - 2 tau K(U)
        dg::blas1::axpby( -1., curvphi[i], 1., yp[i]);                       //dtlnN= dtlnN - K(psi)

        dg::blas1::pointwiseDot( u[i], curvphi[i], omega);  //U K(phi)
        dg::blas1::axpby( -0.5, omega, 1., yp[2+i]);                         //dtw = dtw -0.5 U K(psi)


    }
    //add parallel resistivity now explicit
    dg::blas1::pointwiseDot( expy[0], u[0], omega); //N_e U_e 
    dg::blas1::pointwiseDot( expy[1], u[1], chi); //N_i U_i
    dg::blas1::axpby( -1., omega, 1., chi); //J_par = -N_e U_e + N_i U_i
    dg::blas1::pointwiseDivide( chi, expy[0], omega);//J_par/N_e
//         //for 1/N_i
// //         dg::blas1::pointwiseDivide( chi, expy[1], chi); //J_par/N_i    now //J_par/N_e  //n_e instead of n_i
    dg::blas1::axpby( -p.c/p.mu[0]/p.eps_hat, omega, 1., yp[2]);  // dtU_e =- C/hat(mu)_e J_par/N_e
    dg::blas1::axpby( -p.c/p.mu[1]/p.eps_hat, omega, 1., yp[3]);  // dtU_e =- C/hat(mu)_e J_par/N_e
        
    //add parallel diffusion with naive implementation
    for( unsigned i=0; i<4; i++)
    {
        dz(dzy[i], omega); //dz (dz (N,U))
        dg::blas1::axpby( p.nu_parallel, omega, 1., yp[i]);                     //dt(lnN,U) = dt(lnN,U) + dz (dz (lnN,U))
    }
    //add particle source to dtN
//     for( unsigned i=0; i<2; i++)
//     {
//         dg::blas1::pointwiseDivide( source, expy[i], omega); //source/N
//         dg::blas1::axpby( 1., omega, 1, yp[i]  );       //dtlnN = dtlnN + source/N
//     }
    for( unsigned i=0; i<2; i++) //pupil on U for nicer plot <- does not contribute to dynamics
    {
        dg::blas1::pointwiseDot( damping, u[i], u[i]); 
    }
    for( unsigned i=0; i<4; i++) //damping  on N and w
    {
        dg::blas1::pointwiseDot( damping, yp[i], yp[i]); 
    }
}

template<class Matrix, class container, class P>
void Feltor<Matrix, container, P>::curve( const container& src, container& target)
{
    dg::blas2::gemv( arakawa.dx(), src, target); //d_R src
    dg::blas2::gemv( arakawa.dy(), src, omega);  //d_Z src
    dg::blas1::pointwiseDot( curvR, target, target); // C^R d_R src
    dg::blas1::pointwiseDot( curvZ, omega, omega);   // C^Z d_Z src
    dg::blas1::axpby( 1., omega, 1., target ); // (C^R d_R + C^Z d_Z) src
}

template<class Matrix, class container, class P>
void Feltor<Matrix, container, P>::exp( const std::vector<container>& y, std::vector<container>& target, unsigned howmany)
{
    for( unsigned i=0; i<howmany; i++)
        thrust::transform( y[i].begin(), y[i].end(), target[i].begin(), dg::EXP<value_type>());
}
template<class Matrix, class container, class P>
void Feltor<Matrix, container, P>::log( const std::vector<container>& y, std::vector<container>& target, unsigned howmany)
{
    for( unsigned i=0; i<howmany; i++)
        thrust::transform( y[i].begin(), y[i].end(), target[i].begin(), dg::LN<value_type>());
}


} //namespace eule<|MERGE_RESOLUTION|>--- conflicted
+++ resolved
@@ -75,12 +75,8 @@
     const container dampgauss_;
     const container pupil_;
     const container lapiris_;
-<<<<<<< HEAD
-    dg::DMatrix LaplacianM_perp;
-=======
     dg::Elliptic<  Matrix, container, Preconditioner  > LaplacianM_perp;
 //     dg::DMatrix LaplacianM_para;
->>>>>>> 20c8c181
 };
 
 template< class Matrix, class container=thrust::device_vector<double>, class Preconditioner = thrust::device_vector<double> >
