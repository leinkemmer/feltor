--- conflicted
+++ resolved
@@ -85,17 +85,11 @@
     if (p.iso == 0) dg::blas1::axpby( 1.,y0[1], 0., y0[3]); //initialize Ti = N_i
     dg::blas1::transform(y0[1], y0[1], dg::PLUS<>(-(p.bgprofamp + p.nprofileamp))); //= Ni - bg
     std::cout << "intiialize ne" << std::endl;
-<<<<<<< HEAD
-//     feltor.initializene( y0[1],y0[3], y0[0]);    //ne -bg
-    dg::blas1::axpby( 1., y0[1], 0., y0[0], y0[0]); // for Omega*=0
-//     feltor.initializeNi(y0[0],y0[3], y0[1]); // NI
-//     feltor.initializephi( y0[1],y0[3], y0[3]);    //ne -bg
-=======
+
     if( p.init == 0)
         feltor.initializene( y0[1],y0[3], y0[0]);    //ne -bg
     else  
         dg::blas1::axpby( 1., y0[1], 0., y0[0], y0[0]); // for Omega*=0
->>>>>>> 77e1724a
     std::cout << "Done!\n";    
     
     std::cout << "intialize ti=te" << std::endl;
@@ -114,12 +108,9 @@
         dg::blas1::transform(y0[0], y0[0], dg::PLUS<>(+(p.bgprofamp + p.nprofileamp))); //=ne    
         dg::blas1::pointwiseDivide(y0[2],y0[0],y0[2]);
         
-<<<<<<< HEAD
-        dg::blas1::axpby( 1., y0[3], 0., y0[2], y0[2]); //for Omega*=0
-=======
+
         if( p.init != 0)
             dg::blas1::axpby( 1., y0[3], 0., y0[2], y0[2]); //for Omega*=0
->>>>>>> 77e1724a
 
         dg::blas1::transform(y0[2], y0[2], dg::PLUS<>(-(p.bgprofamp + p.nprofileamp)));
         dg::blas1::transform(y0[0], y0[0], dg::PLUS<>(-(p.bgprofamp + p.nprofileamp))); // =ne-bg
