#include <iostream>
#include <iomanip>
#include <vector>
#include <sstream>
#include <cmath>
// #define DG_DEBUG

#include "draw/host_window.h"
//#include "draw/device_window.cuh"
#include "dg/backend/xspacelib.cuh"
#include "dg/backend/timer.cuh"
#include "file/read_input.h"

#include "feltor.cuh"
#include "parameters.h"



/*
   - reads parameters from input.txt or any other given file, 
   - integrates the Feltor - functor and 
   - directly visualizes results on the screen using parameters in window_params.txt
*/


int main( int argc, char* argv[])
{
    ////////////////////////Parameter initialisation//////////////////////////
    std::vector<double> v,v2;
    std::stringstream title;
    if( argc == 1)
    {
        try{
            v = file::read_input("input.txt");
        }catch( toefl::Message& m){
            m.display();
            return -1;
        }
    }
    else if( argc == 2)
    {
        try{
            v = file::read_input(argv[1]);
        }catch( toefl::Message& m){
            m.display();
            return -1;
        }
    }
    else
    {
        std::cerr << "ERROR: Wrong number of arguments!\nUsage: "<< argv[0]<<" [inputfile] [geomfile] \n";
        return -1;
    }
    const eule::Parameters p( v);
    p.display( std::cout);

    v2 = file::read_input( "window_params.txt");
    GLFWwindow* w = draw::glfwInitAndCreateWindow(  v2[2]*v2[3]*p.lx/p.ly, v2[1]*v2[4], "");
    draw::RenderHostData render( v2[1], v2[2]);



    //////////////////////////////////////////////////////////////////////////

    //Make grid
     dg::Grid2d<double > grid( 0., p.lx, 0.,p.ly, p.n, p.Nx, p.Ny, p.bc_x, p.bc_y);  
    //create RHS 
    std::cout << "Constructing Feltor...\n";
    eule::Feltor<dg::CartesianGrid2d, dg::DMatrix, dg::DVec > feltor( grid, p); //initialize before rolkar!
    std::cout << "Constructing Rolkar...\n";
    eule::Rolkar<dg::CartesianGrid2d, dg::DMatrix, dg::DVec > rolkar( grid, p);
    std::cout << "Done!\n";

    /////////////////////The initial field///////////////////////////////////////////
    //initial perturbation
    dg::Gaussian init0( p.posX*p.lx, p.posY*p.ly, p.sigma, p.sigma, p.amp);
<<<<<<< HEAD
//     dg::BathRZ init0(16,16,p.Nz,Rmin,Zmin, 30.,5.,p.amp);
//     solovev::ZonalFlow init0(p, gp);
//     dg::CONSTANT init0( 0.);
//      dg::Vortex init0(  p.posX*p.lx, p.posY*p.ly, 0, p.sigma, p.amp);   
    //background profile
//     solovev::Nprofile prof(p, gp); //initial background profile
//    dg::CONSTANT prof(p.bgprofamp );
    //
//     dg::LinearX prof(-p.nprofileamp/((double)p.lx), p.bgprofamp + p.nprofileamp);
//     dg::SinProfX prof(p.nprofileamp, p.bgprofamp,M_PI/(2.*p.lx));
//     dg::ExpProfX prof(p.nprofileamp, p.bgprofamp,p.ln);
//     const dg::DVec prof =  dg::LinearX( -p.nprofileamp/((double)p.lx), p.bgprofamp + p.nprofileamp);
     dg::TanhProfX prof(p.lx*p.solb,p.lx/10.,-1.0,p.bgprofamp,p.nprofileamp); //<n>
    
=======
    dg::CONSTANT prof(p.bgprofamp );
>>>>>>> b70320a4
    std::vector<dg::DVec> y0(4, dg::evaluate( prof, grid)), y1(y0); //Ne,Ni,Te,Ti = prof    
   
   //initialization via N_i,T_I ->n_e, t_i=t_e
    y1[1] = dg::evaluate( init0, grid);
    dg::blas1::pointwiseDot(y1[1], y0[1],y1[1]); //<n>*ntilde    
    dg::blas1::axpby( 1., y1[1], 1., y0[1]); //initialize Ni = <n> + <n>*ntilde
    if (p.iso == 1) dg::blas1::axpby( 1.,y1[2], 0., y0[3]); //initialize Ti = prof
    if (p.iso == 0) dg::blas1::axpby( 1.,y0[1], 0., y0[3]); //initialize Ti = N_i
    dg::blas1::transform(y0[1], y0[1], dg::PLUS<>(-(p.bgprofamp + p.nprofileamp))); //= Ni - bg
    std::cout << "intiialize ne" << std::endl;

    if( p.init == 0)
        feltor.initializene( y0[1],y0[3], y0[0]);    //ne -bg
    else  
        dg::blas1::axpby( 1., y0[1], 0., y0[0], y0[0]); // for Omega*=0
    std::cout << "Done!\n";    
    
    std::cout << "intialize ti=te" << std::endl;
    if (p.iso == 1) {
        dg::blas1::transform(y0[3], y0[3], dg::PLUS<>(-(p.bgprofamp + p.nprofileamp))); // =Ti - bg
        dg::blas1::axpby( 1.,y0[3], 0., y0[2]); //initialize Ti = N_i
    }
    if (p.iso == 0) {
        dg::blas1::transform(y0[1], y0[1], dg::PLUS<>(+(p.bgprofamp + p.nprofileamp))); //Ni
        dg::blas1::pointwiseDot(y0[1],y0[3],y1[3]); // = Ni Ti
        dg::blas1::transform(y1[3], y1[3], dg::PLUS<>(-(p.bgprofamp + p.nprofileamp)*(p.bgprofamp + p.nprofileamp))); //Pi = Pi - bg^2
        if( p.init == 0)
            feltor.initializepi(y1[3],y0[3], y0[2]); // = pi-bg^2    
        //compute ti-bg = ((pi-bg^2) +bg^2)/ne -bg
        dg::blas1::transform(y0[2], y0[2], dg::PLUS<>(+(p.bgprofamp + p.nprofileamp)*(p.bgprofamp + p.nprofileamp)));
        dg::blas1::transform(y0[0], y0[0], dg::PLUS<>(+(p.bgprofamp + p.nprofileamp))); //=ne    
        dg::blas1::pointwiseDivide(y0[2],y0[0],y0[2]);
        

        if( p.init != 0)
            dg::blas1::axpby( 1., y0[3], 0., y0[2], y0[2]); //for Omega*=0

        dg::blas1::transform(y0[2], y0[2], dg::PLUS<>(-(p.bgprofamp + p.nprofileamp)));
        dg::blas1::transform(y0[0], y0[0], dg::PLUS<>(-(p.bgprofamp + p.nprofileamp))); // =ne-bg
        dg::blas1::transform(y0[3], y0[3], dg::PLUS<>(-(p.bgprofamp + p.nprofileamp))); // =Ti - bg
        dg::blas1::transform(y0[1], y0[1], dg::PLUS<>(-(p.bgprofamp + p.nprofileamp))); // =Ni - bg 
    }
    std::cout << "Done!\n";

    
    dg::Karniadakis< std::vector<dg::DVec> > karniadakis( y0, y0[0].size(), p.eps_time);
    std::cout << "intiialize karniadakis" << std::endl;
    karniadakis.init( feltor, rolkar, y0, p.dt);
    std::cout << "Done!\n";

    dg::DVec dvisual( grid.size(), 0.);
    dg::DVec dvisual2( grid.size(), 0.);
    dg::HVec hvisual( grid.size(), 0.), visual(hvisual),avisual(hvisual);
    dg::IHMatrix equi = dg::create::backscatter( grid);
    draw::ColorMapRedBlueExtMinMax colors(-1.0, 1.0);
    //create timer
    dg::Timer t;
    double time = 0;
    unsigned step = 0;
    
    const double mass0 = feltor.mass(), mass_blob0 = mass0 - grid.lx()*grid.ly();
    double E0 = feltor.energy(), energy0 = E0, E1 = 0., diff = 0.;
    
    std::cout << "Begin computation \n";
    std::cout << std::scientific << std::setprecision( 2);

    while ( !glfwWindowShouldClose( w ))
    {
        //draw Ne-1
        dg::blas1::transfer( y0[0], hvisual);
        dg::blas2::gemv( equi, hvisual, visual);
        colors.scalemax() = (double)thrust::reduce( visual.begin(), visual.end(), (double)-1e14, thrust::maximum<double>() );
        colors.scalemin() =  (double)thrust::reduce( visual.begin(), visual.end(), colors.scalemax()  ,thrust::minimum<double>() );
        title << std::setprecision(2) << std::scientific;
        title <<"ne-1 / " << colors.scalemax() << " " << colors.scalemin()<<"\t";
//          colors.scalemin() =  -colors.scalemax();
        render.renderQuad( visual, grid.n()*grid.Nx(), grid.n()*grid.Ny(), colors);

        //draw Ni-1
        dg::blas1::transfer( y0[1], hvisual);
        dg::blas2::gemv( equi, hvisual, visual);
        colors.scalemax() = (double)thrust::reduce( visual.begin(), visual.end(),  (double)-1e14, thrust::maximum<double>() );
        colors.scalemin() =  (double)thrust::reduce( visual.begin(), visual.end(), colors.scalemax()  ,thrust::minimum<double>() );
        title << std::setprecision(2) << std::scientific;
        title <<"ni-1 / " << colors.scalemax() << " " << colors.scalemin()<<"\t";
//          colors.scalemin() =  -colors.scalemax();
        render.renderQuad(visual, grid.n()*grid.Nx(), grid.n()*grid.Ny(), colors);

        
        //draw potential
        dg::blas1::transfer( feltor.potential()[0], hvisual);
        dg::blas2::gemv( equi, hvisual, visual);
        colors.scalemax() = (double)thrust::reduce( visual.begin(), visual.end(),  (double)-1e14, thrust::maximum<double>() );
        colors.scalemin() =  (double)thrust::reduce( visual.begin(), visual.end(), colors.scalemax() ,thrust::minimum<double>() );
        title <<"Pot / "<< colors.scalemax() << " " << colors.scalemin()<<"\t";
        colors.scalemin() =  -colors.scalemax();
        render.renderQuad( visual, grid.n()*grid.Nx(), grid.n()*grid.Ny(), colors);
        
        //draw Te-1
        dg::blas1::transfer( y0[2], hvisual);
        dg::blas2::gemv( equi, hvisual, visual);
        colors.scalemax() = (double)thrust::reduce( visual.begin(), visual.end(), (double)-1e14, thrust::maximum<double>() );
        colors.scalemin() =  (double)thrust::reduce( visual.begin(), visual.end(), colors.scalemax()  ,thrust::minimum<double>() );
        title << std::setprecision(2) << std::scientific;
        title <<"Te-1 / " << colors.scalemax() << " " << colors.scalemin()<<"\t";
//          colors.scalemin() =  -colors.scalemax();
        render.renderQuad( visual, grid.n()*grid.Nx(), grid.n()*grid.Ny(), colors);

        //draw Ti-1
        dg::blas1::transfer( y0[3], hvisual);
        dg::blas2::gemv( equi, hvisual, visual);
        colors.scalemax() = (double)thrust::reduce( visual.begin(), visual.end(),  (double)-1e14, thrust::maximum<double>() );
        colors.scalemin() =  (double)thrust::reduce( visual.begin(), visual.end(), colors.scalemax()  ,thrust::minimum<double>() );
        title << std::setprecision(2) << std::scientific;
        title <<"Ti-1 / " << colors.scalemax() << " " << colors.scalemin()<<"\t";
//          colors.scalemin() =  -colors.scalemax();
        render.renderQuad(visual, grid.n()*grid.Nx(), grid.n()*grid.Ny(), colors);
        
        //draw vor
        //transform to Vor
        dvisual=feltor.potential()[0];
        dg::blas2::gemv( rolkar.laplacianM(), dvisual, y1[1]);
        dg::blas1::transfer( y1[1], hvisual);
         //hvisual = feltor.potential()[0];
        dg::blas2::gemv( equi, hvisual, visual);
        colors.scalemax() = (double)thrust::reduce( visual.begin(), visual.end(),  (double)-1e14, thrust::maximum<double>() );
        colors.scalemin() =  (double)thrust::reduce( visual.begin(), visual.end(), colors.scalemax()  ,thrust::minimum<double>() );
        title <<"Omega / "<< colors.scalemax()<< " "<< colors.scalemin()<<"\t";
        colors.scalemin() =  -colors.scalemax();
        render.renderQuad( visual, grid.n()*grid.Nx(), grid.n()*grid.Ny(), colors);     
           
        title << std::fixed; 
        title << " &&   time = "<<time;
        glfwSetWindowTitle(w,title.str().c_str());
        title.str("");
        glfwPollEvents();
        glfwSwapBuffers( w);

        //step 
#ifdef DG_BENCHMARK
        t.tic();
#endif//DG_BENCHMARK
        for( unsigned i=0; i<p.itstp; i++)
        {
            try{ karniadakis( feltor, rolkar, y0);}
            catch( dg::Fail& fail) { 
                std::cerr << "CG failed to converge to "<<fail.epsilon()<<"\n";
                std::cerr << "Does Simulation respect CFL condition?\n";
                glfwSetWindowShouldClose( w, GL_TRUE);
                break;
            }
            step++;
            std::cout << "(m_tot-m_0)/m_0: "<< (feltor.mass()-mass0)/mass_blob0<<"\t";
            E1 = feltor.energy();
            diff = (E1 - E0)/p.dt; //
            double diss = feltor.energy_diffusion( );
            std::cout << "(E_tot-E_0)/E_0: "<< (E1-energy0)/energy0<<"\t";
            std::cout << " Accuracy: "<< 2.*fabs((diff-diss)/(diff+diss))<<
                         " d E/dt = " << diff <<
                         " Lambda =" << diss <<  std::endl;
 
            
            E0 = E1;

        }
        time += (double)p.itstp*p.dt;
#ifdef DG_BENCHMARK
        t.toc();
        std::cout << "\n\t Step "<<step;
        std::cout << "\n\t Average time for one step: "<<t.diff()/(double)p.itstp<<"s\n\n";
#endif//DG_BENCHMARK
    }
    glfwTerminate();
    ////////////////////////////////////////////////////////////////////

    return 0;

}<|MERGE_RESOLUTION|>--- conflicted
+++ resolved
@@ -74,24 +74,8 @@
     /////////////////////The initial field///////////////////////////////////////////
     //initial perturbation
     dg::Gaussian init0( p.posX*p.lx, p.posY*p.ly, p.sigma, p.sigma, p.amp);
-<<<<<<< HEAD
-//     dg::BathRZ init0(16,16,p.Nz,Rmin,Zmin, 30.,5.,p.amp);
-//     solovev::ZonalFlow init0(p, gp);
-//     dg::CONSTANT init0( 0.);
-//      dg::Vortex init0(  p.posX*p.lx, p.posY*p.ly, 0, p.sigma, p.amp);   
-    //background profile
-//     solovev::Nprofile prof(p, gp); //initial background profile
-//    dg::CONSTANT prof(p.bgprofamp );
-    //
-//     dg::LinearX prof(-p.nprofileamp/((double)p.lx), p.bgprofamp + p.nprofileamp);
-//     dg::SinProfX prof(p.nprofileamp, p.bgprofamp,M_PI/(2.*p.lx));
-//     dg::ExpProfX prof(p.nprofileamp, p.bgprofamp,p.ln);
-//     const dg::DVec prof =  dg::LinearX( -p.nprofileamp/((double)p.lx), p.bgprofamp + p.nprofileamp);
-     dg::TanhProfX prof(p.lx*p.solb,p.lx/10.,-1.0,p.bgprofamp,p.nprofileamp); //<n>
-    
-=======
+
     dg::CONSTANT prof(p.bgprofamp );
->>>>>>> b70320a4
     std::vector<dg::DVec> y0(4, dg::evaluate( prof, grid)), y1(y0); //Ne,Ni,Te,Ti = prof    
    
    //initialization via N_i,T_I ->n_e, t_i=t_e
