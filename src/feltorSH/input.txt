
                * Input-File for "FELTOR" *
                ---------------------------


@-----------------------------Space and Time discretization------------
<<<<<<< HEAD
1)  n  (# of x,y-polynomials)            =  1(3)
2)  nx (grid points in x)                = 200(192)
3)  ny (grid points in y)                =  150(192) 
4)  dt (time step in units c_s/rho_s)    =  0.5(0.01)
=======
1)  n  (# of x,y-polynomials)            =  3(3)
2)  nx (grid points in x)                =  100(192)
3)  ny (grid points in y)                =  100(192) 
4)  dt (time step in units c_s/rho_s)    =  3.0(0.01)
>>>>>>> 77e1724a

----------------------------------Output parameters--------------------
5)  n_out (# of x-y polynomials in output)  =  3
6)  nx_out (# grid points in output field)  =  100
7)  ny_out (# grid points in output field)  =  100
8)  itstp  (steps between outputs)          =  2   (5)
9) total # of outputs (excluding first)     =  100
-------------------------Algorithmic parameters------------------------
10)  eps_pol (stop for polarisation)        =   1e-6 (1e-6)
11)  eps_gamma (stop for Gamma CG)          =   1e-7 (1e-8)
12)  eps_time ( stop for time inversion )   =   1e-14
-------------------------Physical parameters----------------------------
<<<<<<< HEAD
13) mu_e (-m_e/m_i)                         = -0.000272121 (-0.000544617,-0.000272121,-0.000181372 )
14) tau (Ti/Te)                             =  10.5(0.0)
15) mcv (curvature)                         =  0.00015   (0.00015)
16) nu_perp                                 =  10e-3
17) D  (coupling)                           =  0.1e-7  (0.001)
18) para resistivity (c)                    =  80e-7   (3e-5 gives a drift wave)
=======
13) tau (Ti/Te)                             =  1.0    (0.0)
14) mcv (curvature)                         =  0.00015 (0.00015)
15) nu_perp                                 =  5e-3
>>>>>>> 77e1724a
------------------------Initial perturbation parameters---------------------
16) amp (blob amplitude)                    =  1.0   (1.0)
17) sigma (blob variance in units of rho_s) =  10.   (10)
18) x-position ( in units of lx)            =  0.2   (0.4)
19) y-position ( in units of ly)            =  0.5   (0.5)
---------------------------------box setup----------------
<<<<<<< HEAD
25) lx (in rho_s)                           =  200
26) ly (in rho_s)                           =  150
27) bc_x (0 periodic, 1 Dirichlet, 2DN )    =   1      (1.0)
28) bc_y (0 periodic, 1 Dirichlet, 2DN )    =   0   (1.0)
---------------------------------Zonal flow dynamics and gradient length----------------
29) ordinary/modified HW (0/1)              = 1
30) ln (in rho_s)                           = 60
---------------------------------EDGE/SOL Dynamics-------------------------------------------
31) SOL boundary in units of lx (>1 no SOL) = 0.3
32) damping width                           = 1.
32) profile source rate in units c_s/rho_s  = 0.02
---------------------------------MISC-------------------------------------------
33) isothermal(0/1)                         = 1

=======
20) lx (in rho_s)                           =  200
21) ly (in rho_s)                           =  200
22) bc_x (0 periodic, 1 Dirichlet, 2DN )    =   1   (1.0)
23) bc_y (0 periodic, 1 Dirichlet, 2DN )    =   0   (1.0)
---------------------------------MISC-------------------------------------------
24) init condition (0 standard, 1 vorticity) = 0 
25) thermal(0) isothermal(1)                 = 0
>>>>>>> 77e1724a
@ ------------------------------------------------------------<|MERGE_RESOLUTION|>--- conflicted
+++ resolved
@@ -4,17 +4,11 @@
 
 
 @-----------------------------Space and Time discretization------------
-<<<<<<< HEAD
-1)  n  (# of x,y-polynomials)            =  1(3)
-2)  nx (grid points in x)                = 200(192)
-3)  ny (grid points in y)                =  150(192) 
-4)  dt (time step in units c_s/rho_s)    =  0.5(0.01)
-=======
+
 1)  n  (# of x,y-polynomials)            =  3(3)
 2)  nx (grid points in x)                =  100(192)
 3)  ny (grid points in y)                =  100(192) 
 4)  dt (time step in units c_s/rho_s)    =  3.0(0.01)
->>>>>>> 77e1724a
 
 ----------------------------------Output parameters--------------------
 5)  n_out (# of x-y polynomials in output)  =  3
@@ -27,40 +21,16 @@
 11)  eps_gamma (stop for Gamma CG)          =   1e-7 (1e-8)
 12)  eps_time ( stop for time inversion )   =   1e-14
 -------------------------Physical parameters----------------------------
-<<<<<<< HEAD
-13) mu_e (-m_e/m_i)                         = -0.000272121 (-0.000544617,-0.000272121,-0.000181372 )
-14) tau (Ti/Te)                             =  10.5(0.0)
-15) mcv (curvature)                         =  0.00015   (0.00015)
-16) nu_perp                                 =  10e-3
-17) D  (coupling)                           =  0.1e-7  (0.001)
-18) para resistivity (c)                    =  80e-7   (3e-5 gives a drift wave)
-=======
 13) tau (Ti/Te)                             =  1.0    (0.0)
 14) mcv (curvature)                         =  0.00015 (0.00015)
 15) nu_perp                                 =  5e-3
->>>>>>> 77e1724a
 ------------------------Initial perturbation parameters---------------------
 16) amp (blob amplitude)                    =  1.0   (1.0)
 17) sigma (blob variance in units of rho_s) =  10.   (10)
 18) x-position ( in units of lx)            =  0.2   (0.4)
 19) y-position ( in units of ly)            =  0.5   (0.5)
 ---------------------------------box setup----------------
-<<<<<<< HEAD
-25) lx (in rho_s)                           =  200
-26) ly (in rho_s)                           =  150
-27) bc_x (0 periodic, 1 Dirichlet, 2DN )    =   1      (1.0)
-28) bc_y (0 periodic, 1 Dirichlet, 2DN )    =   0   (1.0)
----------------------------------Zonal flow dynamics and gradient length----------------
-29) ordinary/modified HW (0/1)              = 1
-30) ln (in rho_s)                           = 60
----------------------------------EDGE/SOL Dynamics-------------------------------------------
-31) SOL boundary in units of lx (>1 no SOL) = 0.3
-32) damping width                           = 1.
-32) profile source rate in units c_s/rho_s  = 0.02
----------------------------------MISC-------------------------------------------
-33) isothermal(0/1)                         = 1
 
-=======
 20) lx (in rho_s)                           =  200
 21) ly (in rho_s)                           =  200
 22) bc_x (0 periodic, 1 Dirichlet, 2DN )    =   1   (1.0)
@@ -68,5 +38,4 @@
 ---------------------------------MISC-------------------------------------------
 24) init condition (0 standard, 1 vorticity) = 0 
 25) thermal(0) isothermal(1)                 = 0
->>>>>>> 77e1724a
 @ ------------------------------------------------------------