--- conflicted
+++ resolved
@@ -405,11 +405,8 @@
         {
             //ExB dynamics
             poisson( y[i], phi[i], yp[i]);  //dt N = 1/B[N_tilde,phi]_RZ
-<<<<<<< HEAD
-=======
-	    
->>>>>>> 2bb60d6e
-            //density gradient term
+
+           //density gradient term
             dg::blas2::gemv( poisson.dyrhs(), phi[i], omega); //lambda = dy psi
             dg::blas1::axpby(-1./p.invkappa,omega,1.0,yp[i]);   // dt N_tilde += - kappa dy psi    
    
