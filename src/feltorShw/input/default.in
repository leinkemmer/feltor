--- conflicted
+++ resolved
@@ -1,15 +1,7 @@
 /* This is a comment: Remember that comments are not conformal 
 with the JSON standard but are allowed only with some specifig JSON parsers. So remove them when you automate the process */
 {
-<<<<<<< HEAD
-    "n" :  3,       //# x-y-polynomials
-    "Nx" : 50,     //# grid points in x
-    "Ny" : 50,     //# grid points in y
-    "dt" : 2.,     //time step in units of c_s/rho_s
-    "n_out"  : 3,   //# x-y polynomials in output
-    "Nx_out" : 50, //# grid points in x in output fields
-    "Ny_out" : 50, //# grid points in y in output fields
-=======
+
     "n" :  1,        //# x-y-polynomials
     "Nx" : 100,      //# grid points in x
     "Ny" : 100,      //# grid points in y
@@ -17,36 +9,12 @@
     "n_out"  : 1,    //# x-y polynomials in output
     "Nx_out" : 150,  //# grid points in x in output fields
     "Ny_out" : 150,  //# grid points in y in output fields
->>>>>>> 6a0a0f0e
     "itstp"  : 10,   //steps between outputs
     "maxout" : 1000, //# outputs excluding first
     "eps_pol"   : 1e-6,   //accuracy of polarisation solver
     "eps_gamma" : 1e-6,   //accuracy of Gamma 
     "eps_time"  : 1e-14,  //accuracy of implicit time-stepper
     "mu_e"      : -0.000272121, // -m_e/m_i 
-<<<<<<< HEAD
-    "tau"       : 0,        //Ti/Te
-    "modelmode" : 2,       //Full-F/Full-F-boussinesq/delta-f (0/1/2)
-    "cmode" : 0,       //dyn/const collisionality (0/1)  
-    "nu_perp"   : 3e-4,     //pependicular viscosity
-    "D"         : 1e-7  , //coupling 
-    "C"         : 64e-6,   //Parallel Resistivity (~D lx/d)        
-    "amplitude" :0.1,      //amplitude of the blobs
-    "sigma"  : 2.5,          //blob variance in units of rho_s
-    "posX"  : 0.5,          //blob x-position in units of lx
-    "posY"  : 0.5,          //blob y-position in units of ly
-    "prof_amp": 1.0,        //Profile amplitude
-    "bg_prof_amp" : 1.0,    //Background Prof amplitude 
-    "lx"  : 64,            //lx in units of rho_s
-    "ly"  : 64,            //ly in units of rho_s
-    "bc_x"  : "DIR_NEU",    //boundary condition in x
-    "bc_x_phi"  : "DIR",    //boundary condition in x for phi
-    "bc_y"  : "PER",        //boundary condition in y
-    "hwmode": 1,            // ordinary/modified HW (0/1)
-    "ln": 64,              //gradient length (in rho_s) 
-    "prof_source_rate" : 0.0, //profile source rate in units c_s/rho_s
-    "source_b" : 0.2,    //source dampingb in u of lx (<1 no Source)
-=======
     "tau"       : 0,         //Ti/Te
     "modelmode" : 2,         //Full-F/Full-F-boussinesq/delta-f (0/1/2)
     "cmode" : 0,             //dyn/const collisionality (0/1)  
@@ -67,6 +35,5 @@
     "bc_y"  : "PER",         //boundary condition in y
     "prof_source_rate" : 0.0,     //profile source rate in units c_s/rho_s
     "source_b" : 0.2,             //source dampingb in u of lx (<1 no Source)
->>>>>>> 6a0a0f0e
     "source_damping_width" : 0.5  //source damping width
 }