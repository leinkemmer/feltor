--- conflicted
+++ resolved
@@ -164,12 +164,7 @@
          hvisual = feltor.potential()[0];
         dg::blas2::gemv( equi, hvisual, visual);
         colors.scalemax() = (double)thrust::reduce( visual.begin(), visual.end(),  (double)-1e14, thrust::maximum<double>() );
-<<<<<<< HEAD
-        //colors.scalemin() = 1.0;        
-//          colors.scalemin() = -colors.scalemax();        
-        colors.scalemin() =  (double)thrust::reduce( visual.begin(), visual.end(), colors.scalemax()  ,thrust::minimum<double>() );
-        title <<"Potential / "<< colors.scalemax()<< colors.scalemin()<<"\t";
-=======
+
         colors.scalemin() =  (double)thrust::reduce( visual.begin(), visual.end(), colors.scalemax() ,thrust::minimum<double>() );
 
 //         //colors.scalemin() = 1.0;        
@@ -177,7 +172,6 @@
 //          colors.scalemin() = -colors.scalemax();        
         //colors.scalemin() =  (double)thrust::reduce( visual.begin(), visual.end(), colors.scalemax()  ,thrust::minimum<double>() );
         title <<"Potential / "<< colors.scalemax() << " " << colors.scalemin()<<"\t";
->>>>>>> c014ab6b
 
         render.renderQuad( visual, grid.n()*grid.Nx(), grid.n()*grid.Ny(), colors);
         //draw potential
