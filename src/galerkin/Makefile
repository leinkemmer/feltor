--- conflicted
+++ resolved
@@ -1,7 +1,3 @@
-<<<<<<< HEAD
-INCLUDE = -I../../inc/# include files
-INCLUDE+= -I/home/matthias/include# include files
-=======
 system=home # Use as Makefile parameter!
 
 INCLUDE = -I../../inc/  # other project includes
@@ -21,7 +17,6 @@
 
 ifeq ($(strip $(system)),vsc)
 endif
->>>>>>> 17a18237
 
 NVCC = nvcc
 NVCCFLAGS = --compiler-options -Wall -arch=sm_20 -w
