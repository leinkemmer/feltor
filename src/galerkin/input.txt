
            * Input-File for "TOEFL" & "TOEFL-R" Code *
            -------------------------------------------


--------------------Space and Time discretization------------

<<<<<<< HEAD
1)  n  (# of polynomial coefficients)    =   1      (3)
2)  nx (grid points in x)                =   400     (192)
3)  ny (grid points in y)                =   400     (192)

4)  k  (order of time integration)       =   3       (3)
5)  dt (time step in units c_s/L_p)      =   6.0    (0.01)
=======
1)  n  (# of polynomial coefficients)    =   1    (3)
2)  nx (grid points in x)                =   400   (192)
3)  ny (grid points in y)                =   400   (192)

4)  k  (order of time integration)       =   3       (3)
5)  dt (time step in units c_s/L_p)      =   3.16    (0.01)
>>>>>>> 99bd781f

---------------------Algorithmic parameters-------------------

6)  eps_pol (stopping for polarisation) =   1e-4  (1e-6)
7)  eps_gamma (stopping for Gamma CG)   =   1e-8  (1e-8)

---------------------Boundary conditions----------------------

8)  lx (length of x in units of rho_s)   =   200    (128.)
9)  ly (length of y in units of rho_s)   =   200    (64.)
10) bc_x (0 periodic, 1 Dirichlet )      =   1      (1.0)
11) bc_y (0 periodic, 1 Dirichlet )      =   0      (1.0)

---------------------Physical parameters----------------------

12) local (0) or global (1)             =   1       (0)
13) nu  (viscosity)                     =   1e-3    (0.001)
14) mcv (magnetic curvature)            =   0.0005  (0.0005)
15) tau (Ti/Te)                         =   5.0     (0.0)

------------------Initial blob parameters---------------------

16) n0 (perturbation amplitude)             =  0.5     (1.0)
17) dia (blob variance in units of rho_s)   =  5     (10)
18) x-position ( in units of lx)            =  0.2   (0.4)
19) y-position ( in units of ly)            =  0.7   (0.5)

---------------------Miscellaneous----------------------------

20) itstp (steps between output)            = 5      (5)
<<<<<<< HEAD
21) # of outputs (excluding first)          = 500 
=======
21) # of outputs (excluding first)          = 750
>>>>>>> 99bd781f

@ ------------------------------------------------------------<|MERGE_RESOLUTION|>--- conflicted
+++ resolved
@@ -5,21 +5,12 @@
 
 --------------------Space and Time discretization------------
 
-<<<<<<< HEAD
 1)  n  (# of polynomial coefficients)    =   1      (3)
 2)  nx (grid points in x)                =   400     (192)
 3)  ny (grid points in y)                =   400     (192)
 
 4)  k  (order of time integration)       =   3       (3)
 5)  dt (time step in units c_s/L_p)      =   6.0    (0.01)
-=======
-1)  n  (# of polynomial coefficients)    =   1    (3)
-2)  nx (grid points in x)                =   400   (192)
-3)  ny (grid points in y)                =   400   (192)
-
-4)  k  (order of time integration)       =   3       (3)
-5)  dt (time step in units c_s/L_p)      =   3.16    (0.01)
->>>>>>> 99bd781f
 
 ---------------------Algorithmic parameters-------------------
 
@@ -50,10 +41,6 @@
 ---------------------Miscellaneous----------------------------
 
 20) itstp (steps between output)            = 5      (5)
-<<<<<<< HEAD
-21) # of outputs (excluding first)          = 500 
-=======
 21) # of outputs (excluding first)          = 750
->>>>>>> 99bd781f
 
 @ ------------------------------------------------------------