#pragma once

#include "dg/algorithm.h"
#include "parameters.h"
// #include "geometry_circ.h"
// #include "solovev/geometry.h"
#include "geometry_g.h"
#include "init.h"

#ifdef DG_BENCHMARK
#include "dg/backend/timer.cuh"
#endif //DG_BENCHMARK
/*!@file

  Contains the solvers 
  */

namespace eule
{
///@addtogroup solver
///@{
/**
 * @brief Diffusive terms for Feltor solver
 *
 * @tparam Matrix The Matrix class
 * @tparam container The Vector class 
 * @tparam Preconditioner The Preconditioner class
 */
template<class Matrix, class container, class Preconditioner>
struct Rolkar
{
    template<class Grid3d>
    Rolkar( const Grid3d& g, eule::Parameters p, solovev::GeomParameters gp):
        p(p),
        gp(gp),
        dampprof_( dg::evaluate( solovev::GaussianProfDamping( gp), g)),
        dzNU_(solovev::Field(gp), g, 2.*M_PI/(double)p.Nz, gp.rk4eps,solovev::PsiLimiter(gp), g.bcx()),
        elliptic( g, dg::normed, dg::centered)

    {
        container bfield = dg::evaluate( solovev::bR( gp.R_0, gp.I_0),g);
        elliptic.set_x( bfield);
        bfield = dg::evaluate( solovev::bZ( gp.R_0, gp.I_0),g);
        elliptic.set_y( bfield);
        bfield = dg::evaluate( solovev::bPhi( gp.R_0, gp.I_0),g);
        elliptic.set_z( bfield);
    }
    void operator()( std::vector<container>& x, std::vector<container>& y)
    {
        dg::blas1::axpby( 0., x, 0, y);
        if (p.p_diff ==4)    {
        dg::blas2::gemv( elliptic, x[0], y[0]); //lap is negative
        dg::blas1::scal(y[0], -p.nu_parallel );  
        }
        if (p.p_diff ==0)    {
          dg::blas2::gemv( dzNU_, x[0], y[0]); 
          dg::blas1::scal(y[0], p.nu_parallel );  
      }
//       
    }
    const container& damping(){return dampprof_;}
    const Preconditioner& weights(){return elliptic.weights();}
    const Preconditioner& precond(){return elliptic.precond();}
  private:
    const eule::Parameters p;
    const solovev::GeomParameters gp;
    const container dampprof_;
    dg::DZ<Matrix, container> dzNU_;

    dg::GeneralElliptic<Matrix, container, Preconditioner> elliptic;

};

template< class Matrix, class container=thrust::device_vector<double>, class Preconditioner = thrust::device_vector<double> >
struct Feltor
{
    //typedef std::vector<container> Vector;
    typedef typename dg::VectorTraits<container>::value_type value_type;
    //typedef typename thrust::iterator_system<typename container::iterator>::type MemorySpace;
    //typedef cusp::ell_matrix<int, value_type, MemorySpace> Matrix;
    //typedef dg::DMatrix Matrix; //fastest device Matrix (does this conflict with 

    template<class Grid3d>
    Feltor( const Grid3d& g, eule::Parameters p,solovev::GeomParameters gp);

    dg::DZ<Matrix, container> dz(){return dzNU_;}

    void operator()( std::vector<container>& y, std::vector<container>& yp);

    double mass( ) {return mass_;}
    double mass_diffusion( ) {return diff_;}
    double energy( ) {return energy_;}
    std::vector<double> energy_vector( ) {return evec;}
    double energy_diffusion( ){ return ediff_;}

    void energies( std::vector<container>& y);

  private:


    container chi, omega, lambda,tmo; //!!Attention: chi and omega are helper variables and may be changed at any time and by any method!!

    const container binv, gradlnB,pupil;
    const container  one;
    const Preconditioner w3d, v3d;

    //matrices and solvers
    dg::DZ<Matrix, container> dzNU_;

    dg::Elliptic< Matrix, container, Preconditioner > lapperp; 
//     dg::GeneralElliptic<Matrix, container, Preconditioner> elliptic;

    const eule::Parameters p;
    const solovev::GeomParameters gp;

    double mass_, energy_, diff_, ediff_;
    std::vector<double> evec;

};

template<class Matrix, class container, class P>
template<class Grid>
Feltor<Matrix, container, P>::Feltor( const Grid& g, eule::Parameters p, solovev::GeomParameters gp): 
    chi( dg::evaluate( dg::one, g)), omega(chi),  lambda(chi), tmo(chi),
    binv( dg::evaluate(solovev::Field(gp) , g) ),
    gradlnB( dg::evaluate(solovev::GradLnB(gp) , g)),
//     pupil(dg::evaluate( solovev::Pupil( gp), g)),
    pupil(dg::evaluate( solovev::GaussianProfDamping(gp ), g)),    //be aware of actual function!
    one( dg::evaluate( dg::one, g)),    
    w3d( dg::create::weights(g)), v3d( dg::create::inv_weights(g)),      
    dzNU_(solovev::Field(gp), g, 2.*M_PI/(double)p.Nz, gp.rk4eps,solovev::PsiLimiter(gp), g.bcx()),
    lapperp ( g,g.bcx(), g.bcy(),     dg::normed,         dg::centered),
//     elliptic( g, dg::not_normed, dg::forward),    
    p(p),
    gp(gp),
    evec(1)
{ 
//     container bfield = dg::evaluate( solovev::bR( gp.R_0, gp.I_0),g);
//     elliptic.set_x( bfield);
//     bfield = dg::evaluate( solovev::bZ( gp.R_0, gp.I_0),g);
//     elliptic.set_y( bfield);
//     bfield = dg::evaluate( solovev::bPhi( gp.R_0, gp.I_0),g);
//     elliptic.set_z( bfield);
    
}



template<class M, class V, class P>
void Feltor<M, V, P>::energies( std::vector<V>& y)
{
    double S[1]    = {0.0};    
    double Dpar[1] = {0.0};
    double Dperp[1] = {0.0};
    S[0]    = dg::blas2::dot( one, w3d, y[0]);
    mass_ = S[0];
    energy_ = S[0]; 
    evec[0] = S[0]; 
//             dg::blas1::transform( y[0],tmo, dg::PLUS<>(-1)); //npe = N+1

    //perp energy

    if (p.p_diffperp==0)    {
        dg::blas2::gemv( lapperp, y[0], lambda);
        Dperp[0] = -p.nu_perp*dg::blas2::dot(one, w3d, lambda); 
    }
    if (p.p_diffperp==1)    {
        dg::blas2::gemv( lapperp, y[0], lambda);
        dg::blas2::gemv( lapperp, lambda, omega); //hyper
        Dperp[0] = -p.nu_perp*dg::blas2::dot(one, w3d, omega); //hyper 
    }
    if (p.p_torlim == 1)  {
         dzNU_.set_boundaries( p.bc, 0, 0); 
    }
    if (p.p_diff ==0)    {
    //     (A) adjoint
//         dzNU_( y[0], omega); 
//         dzNU_.centeredT(omega,lambda);
        dzNU_.forward( y[0], omega); 
        dzNU_.forwardT(omega,lambda);
        dg::blas1::axpby( 0.5, lambda, 0.,chi,chi); 

        dzNU_.backward( y[0], omega); 
        dzNU_.backwardT(omega,lambda);
        dg::blas1::axpby( 0.5, lambda, 1., chi,chi); 
        Dpar[0]= p.nu_parallel*dg::blas2::dot(one, w3d, chi);
    }  
    if (p.p_diff ==1)    {
        // (B) nonadjoint
        dzNU_( binv, lambda); //gradpar 1/B
        dg::blas1::pointwiseDivide(lambda,  binv, lambda); //-dz lnB
        dzNU_(y[0],omega); //dz T
        dg::blas1::pointwiseDot(omega, lambda, omega);            // -dz lnB dz T
        dzNU_.dzz(y[0],lambda);                                          //dz^2 T 
        dg::blas1::axpby( 1., omega,  1.,lambda );    
        Dpar[0]= p.nu_parallel*dg::blas2::dot(one, w3d, lambda);  
    }
    if (p.p_diff ==2)    {
        // (C) oldnonadjoint
        dzNU_.dzz(y[0],omega);                                          //dz^2 N 
        dzNU_(y[0],lambda);       
        dg::blas1::pointwiseDot(gradlnB, lambda, lambda);            // dz lnB dz N
        dg::blas1::axpby( 1., omega, -1., lambda);       
        Dpar[0]= p.nu_parallel*dg::blas2::dot(one, w3d, lambda);  
    }
    if (p.p_diff ==3)    {
        // (D) nonadjoint with direct method
        dzNU_.forward( y[0], omega); 
        dzNU_.forwardTD(omega,lambda);
        dg::blas1::axpby( 0.5, lambda, 0.,chi,chi); 

        dzNU_.backward( y[0], omega); 
        dzNU_.backwardTD(omega,lambda);
        dg::blas1::axpby( 0.5, lambda, 1., chi,chi); 
        Dpar[0]= p.nu_parallel*dg::blas2::dot(one, w3d, chi); 
    }
    //Compute rhs of energy theorem
    ediff_= Dpar[0]+Dperp[0];
}


//do not overwrite y
template<class Matrix, class container, class P>
void Feltor<Matrix, container, P>::operator()( std::vector<container>& y, std::vector<container>& yp)
{
    /* y[0] := T - 1 or T
    */
    dg::Timer t;
    t.tic();
    assert( y.size() == 1);
    assert( y.size() == yp.size());

    if (p.p_diffperp==0) {
        dg::blas2::gemv( lapperp, y[0], omega); //lap is negative
        dg::blas1::axpby( -p.nu_perp, omega, 0., yp[0]);  
    }
    if (p.p_diffperp==1) {
        dg::blas2::gemv( lapperp, y[0], omega); //lap is negative
        dg::blas2::gemv( lapperp, omega, lambda); //hyper
        dg::blas1::axpby( -p.nu_perp, lambda, 0., yp[0]);  //hyper 
    }   

    if (p.p_torlim == 1)  {
         dzNU_.set_boundaries( p.bc, 0, 0); 
    }   
//-----------------------parallel adv------------------------
    if (p.p_adv ==0)  {
        // (A) adjoint
        //U=v_parallel gradlnB
    //     dg::blas1::pointwiseDot(y[0], gradlnB, lambda);
    //     dzNU_.centeredT(lambda,omega);    
    //     dg::blas1::axpby( p.nu_parallel, omega, 1., yp[0]); 

        //U=1.  
        //centered
        dg::blas1::pointwiseDot(y[0],pupil,lambda);    //U*T  
        dzNU_.centeredT(lambda,omega);    // dzT UT
//         dzNU_.backwardT(lambda,omega);
//         dzNU_.forwardT(lambda,omega);   
        dg::blas1::axpby( -1.0, omega, 1., yp[0]); //dzT (UT)

        //corr(1): div(UB) 
//         dg::blas1::pointwiseDivide(pupil,binv,omega); //= U B
//         dzNU_.centeredT(omega,lambda);     //div UB
//         dg::blas1::axpby( 1.0, lambda, 1., yp[0]); //+div UB
        
        //corr(2): div(B) 
//         dg::blas1::pointwiseDivide(one,binv,omega); //= U B
//         dzNU_.centeredT(omega,lambda);     //div UB
//         dg::blas1::axpby( 1.0, lambda, 1., yp[0]); //+div UB
        
        //corr(3): UT/B divB 
    //     dg::blas1::pointwiseDivide(one,binv,omega); //=  B
    //     dzNU_.centeredT(omega,lambda);     //div B
    //     dg::blas1::pointwiseDot(y[0],binv,omega); //T/B
    //     dg::blas1::pointwiseDot(omega,pupil,omega); // U T/B
    //     dg::blas1::pointwiseDot(omega,lambda,lambda); //  UT/B divB
    //     dg::blas1::axpby( 1.0, lambda, 1., yp[0]); //+ UT/B div UB

        //corr(4): U  divB
//         dg::blas1::pointwiseDivide(one,binv,omega); //=  B
//         dzNU_.centeredT(omega,lambda);     //div B
//         dg::blas1::pointwiseDot(pupil,lambda,lambda); //  U divB
//         dg::blas1::axpby( 1.0, lambda, 1., yp[0]); //+ U div UB
    }
    if (p.p_adv ==1)    {
        // (B) nonadjoint U=1
        dg::blas1::pointwiseDot(y[0],pupil,lambda);    //UT
        dzNU_(lambda,omega);    //Dz UT
        dg::blas1::axpby( -1.0, omega, 1., yp[0]); //-  dz U T
        dzNU_( binv, lambda); //gradpar 1/B
        dg::blas1::pointwiseDivide(lambda,  binv, lambda); //-dz lnB  
        dg::blas1::pointwiseDot(y[0],pupil,omega);    //=  U T  
        dg::blas1::pointwiseDot(omega,  lambda, omega); //-U T dz lnB  
        dg::blas1::axpby( -1.0, omega, 1., yp[0]); //UT dzlnB
    }
    if (p.p_adv ==2)    {
        // (C) oldnonadjoint U=1
        dg::blas1::pointwiseDot(y[0],pupil,lambda);    // UT
        dzNU_(lambda,omega);    //  dz U T
        dg::blas1::axpby( -1.0, omega, 1., yp[0]); //-  dz U T
        dg::blas1::pointwiseDot(lambda,  gradlnB, omega); //U T dz lnB  
        dg::blas1::axpby( 1.0, omega, 1., yp[0]); //UT dzlnB
    }
//-----------------------parallel dissi------------------------
    if (p.p_diff ==0)    {
// //         centered
// //         dzNU_( y[0], omega); 
// //         dzNU_.centeredT(omega,lambda);
// //         dg::blas1::axpby( p.nu_parallel, lambda, 1., yp[0]); 
// 
//         //forward, backward (stegi)
// //         dzNU_.forward( y[0], omega); 
// //         dzNU_.forwardT(omega,lambda);
// //         dg::blas1::axpby( 0.5*p.nu_parallel, lambda, 1., yp[0]); 
// // 
// //         dzNU_.backward( y[0], omega); 
// //         dzNU_.backwardT(omega,lambda);
// //         dg::blas1::axpby( 0.5*p.nu_parallel, lambda, 1., yp[0]); 
//         //with jump
//        dzNU_.symv(y[0],lambda);
// //        dg::blas1::pointwiseDot(w3d,lambda,lambda);
//        dg::blas1::axpby( p.nu_parallel, lambda, 1., yp[0]); 
// 
<<<<<<< HEAD
//         dzNU_.backward( y[0], omega); 
//         dzNU_.backwardT(omega,lambda);
//         dg::blas1::axpby( 0.5*p.nu_parallel, lambda, 1., yp[0]); 
        //with jump
       dzNU_.symv(y[0],lambda);
//        dg::blas1::pointwiseDot(v3d,lambda,lambda);
       dg::blas1::axpby( p.nu_parallel, lambda, 1., yp[0]); 

=======
>>>>>>> 0561159a
    }
    if (p.p_diff ==1)    {
        // (B) nonadjoint
        dzNU_( binv, lambda); //gradpar 1/B
        dg::blas1::pointwiseDivide(lambda,  binv, lambda); //-dz lnB
        dzNU_(y[0],omega); //dz T
        dg::blas1::pointwiseDot(omega, lambda, omega);            //- dz lnB dz T
        dg::blas1::axpby(p.nu_parallel, omega, 1., yp[0]);    
        dzNU_.dzz(y[0],omega);                                          //dz^2 T 
        dg::blas1::axpby( p.nu_parallel, omega, 1., yp[0]);
    }
    if (p.p_diff ==2)    {
        // (C) oldnonadjoint
        dzNU_.dzz(y[0],omega);                                          //dz^2 T 
        dg::blas1::axpby( p.nu_parallel, omega, 1., yp[0]);       
        dzNU_(y[0],lambda);       
        dg::blas1::pointwiseDot(gradlnB, lambda, omega);            // dz lnB dz T
        dg::blas1::axpby(-p.nu_parallel, omega, 1., yp[0]);    
    }
    if (p.p_diff ==3)    {
        // (D) nonadjoint with direct method
        dzNU_.forward( y[0], omega); 
        dzNU_.forwardTD(omega,lambda);
        dg::blas1::axpby( 0.5*p.nu_parallel, lambda, 1., yp[0]); 

        dzNU_.backward( y[0], omega); 
        dzNU_.backwardTD(omega,lambda);
        dg::blas1::axpby( 0.5*p.nu_parallel, lambda, 1., yp[0]); 
    }
//     if (p.p_diff ==4)    {
//         dg::blas2::gemv( elliptic, y[0], omega); //lap is negative
//         dg::blas1::axpby( -p.nu_parallel, omega, 1., yp[0]);  
//     }
    t.toc();
#ifdef MPI_VERSION
    int rank;
    MPI_Comm_rank( MPI_COMM_WORLD, &rank);
    if(rank==0)
#endif 
    std::cout << "One rhs took "<<t.diff()<<"s\n";
}


///@}

} //namespace eule
<|MERGE_RESOLUTION|>--- conflicted
+++ resolved
@@ -34,40 +34,40 @@
         p(p),
         gp(gp),
         dampprof_( dg::evaluate( solovev::GaussianProfDamping( gp), g)),
-        dzNU_(solovev::Field(gp), g, 2.*M_PI/(double)p.Nz, gp.rk4eps,solovev::PsiLimiter(gp), g.bcx()),
-        elliptic( g, dg::normed, dg::centered)
+        dzNU_(solovev::Field(gp), g, 2.*M_PI/(double)p.Nz, gp.rk4eps,solovev::PsiLimiter(gp), g.bcx())
+//         ,elliptic( g, dg::normed, dg::centered)
 
     {
-        container bfield = dg::evaluate( solovev::bR( gp.R_0, gp.I_0),g);
-        elliptic.set_x( bfield);
-        bfield = dg::evaluate( solovev::bZ( gp.R_0, gp.I_0),g);
-        elliptic.set_y( bfield);
-        bfield = dg::evaluate( solovev::bPhi( gp.R_0, gp.I_0),g);
-        elliptic.set_z( bfield);
+//         container bfield = dg::evaluate( solovev::bR( gp.R_0, gp.I_0),g);
+//         elliptic.set_x( bfield);
+//         bfield = dg::evaluate( solovev::bZ( gp.R_0, gp.I_0),g);
+//         elliptic.set_y( bfield);
+//         bfield = dg::evaluate( solovev::bPhi( gp.R_0, gp.I_0),g);
+//         elliptic.set_z( bfield);
     }
     void operator()( std::vector<container>& x, std::vector<container>& y)
     {
-        dg::blas1::axpby( 0., x, 0, y);
-        if (p.p_diff ==4)    {
-        dg::blas2::gemv( elliptic, x[0], y[0]); //lap is negative
-        dg::blas1::scal(y[0], -p.nu_parallel );  
-        }
-        if (p.p_diff ==0)    {
-          dg::blas2::gemv( dzNU_, x[0], y[0]); 
-          dg::blas1::scal(y[0], p.nu_parallel );  
-      }
+//         dg::blas1::axpby( 0., x, 0, y);
+//         if (p.p_diff ==4)    {
+//         dg::blas2::gemv( elliptic, x[0], y[0]); //lap is negative
+//         dg::blas1::scal(y[0], -p.nu_parallel );  
+//         }
+//         if (p.p_diff ==0)    {
+//           dg::blas2::gemv( dzNU_, x[0], y[0]); 
+//           dg::blas1::scal(y[0], p.nu_parallel );  
+//       }
 //       
     }
     const container& damping(){return dampprof_;}
-    const Preconditioner& weights(){return elliptic.weights();}
-    const Preconditioner& precond(){return elliptic.precond();}
+//     const Preconditioner& weights(){return elliptic.weights();}
+//     const Preconditioner& precond(){return elliptic.precond();}
   private:
     const eule::Parameters p;
     const solovev::GeomParameters gp;
     const container dampprof_;
     dg::DZ<Matrix, container> dzNU_;
 
-    dg::GeneralElliptic<Matrix, container, Preconditioner> elliptic;
+//     dg::GeneralElliptic<Matrix, container, Preconditioner> elliptic;
 
 };
 
@@ -310,29 +310,27 @@
 // //         dg::blas1::axpby( p.nu_parallel, lambda, 1., yp[0]); 
 // 
 //         //forward, backward (stegi)
-// //         dzNU_.forward( y[0], omega); 
-// //         dzNU_.forwardT(omega,lambda);
-// //         dg::blas1::axpby( 0.5*p.nu_parallel, lambda, 1., yp[0]); 
-// // 
-// //         dzNU_.backward( y[0], omega); 
-// //         dzNU_.backwardT(omega,lambda);
-// //         dg::blas1::axpby( 0.5*p.nu_parallel, lambda, 1., yp[0]); 
+//         dzNU_.forward( y[0], omega); 
+//         dzNU_.forwardT(omega,lambda);
+//         dg::blas1::axpby( 0.5*p.nu_parallel, lambda, 1., yp[0]); 
+// 
+//         dzNU_.backward( y[0], omega); 
+//         dzNU_.backwardT(omega,lambda);
+//         dg::blas1::axpby( 0.5*p.nu_parallel, lambda, 1., yp[0]); 
 //         //with jump
 //        dzNU_.symv(y[0],lambda);
 // //        dg::blas1::pointwiseDot(w3d,lambda,lambda);
 //        dg::blas1::axpby( p.nu_parallel, lambda, 1., yp[0]); 
 // 
-<<<<<<< HEAD
 //         dzNU_.backward( y[0], omega); 
 //         dzNU_.backwardT(omega,lambda);
 //         dg::blas1::axpby( 0.5*p.nu_parallel, lambda, 1., yp[0]); 
         //with jump
-       dzNU_.symv(y[0],lambda);
-//        dg::blas1::pointwiseDot(v3d,lambda,lambda);
-       dg::blas1::axpby( p.nu_parallel, lambda, 1., yp[0]); 
-
-=======
->>>>>>> 0561159a
+//        dzNU_.symv(y[0],lambda);
+// //        dg::blas1::pointwiseDot(v3d,lambda,lambda);
+//        dg::blas1::axpby( p.nu_parallel, lambda, 1., yp[0]); 
+
+
     }
     if (p.p_diff ==1)    {
         // (B) nonadjoint
