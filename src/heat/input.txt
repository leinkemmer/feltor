--- conflicted
+++ resolved
@@ -5,20 +5,17 @@
 
 @-----------------------------Space and Time discretization------------
 1)  n  (# of x,y-polynomials)            =   3   (3)
-2)  nx (grid points in x)                =   20 (192)
-3)  ny (grid points in y)                =  20 (192) 
-4)  nz (grid points in z)                =   10(1)
-<<<<<<< HEAD
-5)  dt (time step in units c_s/rho_s)    =  1(0.01)
-=======
-5)  dt (time step in units c_s/rho_s)    = 1.(0.01)
->>>>>>> 0561159a
+2)  nx (grid points in x)                =   51(192)
+3)  ny (grid points in y)                =   51 (192) 
+4)  nz (grid points in z)                =   160 (1)
+
+5)  dt (time step in units c_s/rho_s)    =0.1(0.01)
 
 ----------------------------------Output parameters--------------------
 6)  n_out (# of x-y polynomials in output)  =  3
-7)  nx_out (# grid points in output field)  =  20
-8)  ny_out (# grid points in output field)  =  20
-9)  nz_out (# grid points in output field)  =  20
+7)  nx_out (# grid points in output field)  =  5
+8)  ny_out (# grid points in output field)  =  5
+9)  nz_out (# grid points in output field)  =  5
 10) itstp  (steps between outputs)          =  1  (5)
 11) total # of outputs (excluding first)    =  10
 -------------------------Physical parameters----------------------------
@@ -34,7 +31,7 @@
 20) Profile amplitude                       =  0.0  (peak amplitude)
 21) Background Prof amplitude               =  1.   (density on the boundary)
 ----------------------------------Boundary condition----------------------------
-22) GLOBAL BC (1 DIR/ 4 NEU)                =  4
+22) GLOBAL BC (1 DIR/ 4 NEU)                = 1
 ----------------------------------Miscellaneous----------------------------
 23) boxscale R+                             =  1.0 (a little larger than 1)
 24) boxscale R-                             =  1.0 (a little larger than 1)
@@ -42,11 +39,7 @@
 26) boxscale Z-                             =  1.0 (a little larger than 1)
 27) adv (adj(0), nadj(1), onadj(2),no(3))   =  3
 27) diff (a(0), na(1),
-<<<<<<< HEAD
           ona(2),d(3), da(4),no(5)))        = 3
-=======
-          ona(2),d(3), da(4),no(5)))        = 0
->>>>>>> 0561159a
 28) diffperp (lap(0), lap2(1) )             = 1
 ----------------------------------Tor limiter------------------------------
 29) toroidal limiter (0/1)                  =  0                       
