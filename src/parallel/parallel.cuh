--- conflicted
+++ resolved
@@ -45,29 +45,14 @@
     }
     void operator()( std::vector<container>& x, std::vector<container>& y)
     {
-<<<<<<< HEAD
-                dg::blas1::axpby( 0., x, 0, y);
-
-//         for( unsigned i=0; i<x.size(); i++)
-//         {
-//             dg::blas2::gemv( LaplacianM_perp, x[i], temp);
-//             dg::blas2::gemv( LaplacianM_perp, temp, y[i]);
-//             dg::blas1::axpby( -p.nu_perp, y[i], 0., y[i]); //  nu_perp lapl_RZ (lapl_RZ (lnN,U)) 
-//         }
-// //       Resistivity
-//         dg::blas1::pointwiseDot( x[0], x[2], omega); //N_e U_e 
-//         dg::blas1::pointwiseDot( x[1], x[3], chi); //N_i U_i
-//         dg::blas1::axpby( -1., omega, 1., chi); //J_par = -N_e U_e + N_i U_i
-//         dg::blas1::pointwiseDivide( chi, x[0], omega);//J_par/N_e
-// //         dg::blas1::pointwiseDivide( chi, x[0], chi); //J_par/N_i    now //J_par/N_e  //n_e instead of n_i
-//         dg::blas1::axpby( -p.c/p.mu[0]/p.eps_hat, omega, 1., y[2]);   // dt U_e =- C/hat(mu)_e J_par/N_e
-//         dg::blas1::axpby( -p.c/p.mu[1]/p.eps_hat, omega, 1., y[3]);   // dt U_i =- C/hat(mu)_i J_par/N_i   //n_e instead of n_i now
-=======
-        for( unsigned i=0; i<x.size(); i++)
+   dg::blas1::axpby( 0., x, 0, y);
+        for( unsigned i=0; i<4; i++)
         {
+            //not linear any more (cannot be written as y = Ax)
             dg::blas2::gemv( LaplacianM_perp, x[i], temp);
             dg::blas2::gemv( LaplacianM_perp, temp, y[i]);
-            dg::blas1::axpby( -p.nu_perp, y[i], 0., y[i]); //  nu_perp lapl_RZ (lapl_RZ (lnN,U)) 
+            dg::blas1::scal( y[i], -p.nu_perp);  //  nu_perp lapl_RZ (lapl_RZ N) 
+
         }
 //       Resistivity
         dg::blas1::axpby( 1., x[3], -1, x[2], omega);
@@ -78,7 +63,6 @@
 //         dg::blas1::pointwiseDivide( chi, x[0], chi); //J_par/N_i    now //J_par/N_e  //n_e instead of n_i
         dg::blas1::axpby( -p.c/p.mu[0]/p.eps_hat, omega, 1., y[2]);   // dt U_e =- C/hat(mu)_e J_par/N_e
         dg::blas1::axpby( -p.c/p.mu[1]/p.eps_hat, omega, 1., y[3]);   // dt U_i =- C/hat(mu)_i J_par/N_i   //n_e instead of n_i now
->>>>>>> c39c4da4
         //cut contributions to boundary now with damping on all 4 quantities
         for( unsigned i=0; i<y.size(); i++){
             dg::blas1::pointwiseDot( dampgauss_, y[i], y[i]);
@@ -286,19 +270,10 @@
     
     for( unsigned i=0; i<2; i++)
     {
-<<<<<<< HEAD
-//         dz.set_boundaries( dg::NEU, 0, 0);
-        dz(y[i], dzy[i]);                                                       //dz N
-//         dz.set_boundaries( dg::DIR, -1., 1.);
-        dz(y[i+2], dzy[2+i]);                                                   //dz U
-        dg::blas1::pointwiseDot(y[i],y[i+2], omega);                            //U N
-//         dz.set_boundaries( dg::NEU, 0, 0);
-        dz(omega, dzun[i]);                                                     //dz UN
-        dg::blas1::axpby( -1., dzun[i], 1., yp[i]);                             //dtN = dtN - dz U N
-=======
-        dz_.set_boundaries( dg::NEU, 0, 0);
+
+//         dz_.set_boundaries( dg::NEU, 0, 0);
         dz_(y[i], dzy[i]);                                                       //dz N
-        dz_.set_boundaries( dg::DIR, -1., 1.);
+//         dz_.set_boundaries( dg::DIR, -1., 1.);
         dz_(y[i+2], dzy[2+i]);                                                   //dz U
         //dg::blas1::pointwiseDot(y[i],y[i+2], omega);                            //U N
         //dz_.set_boundaries( dg::NEU, 0, 0);
@@ -308,11 +283,10 @@
         dg::blas1::axpby( -1., omega, 0., yp[i]);                             //dtN = dtN - dz U N
         dg::blas1::pointwiseDot( dzy[i+2], y[i], omega);
         dg::blas1::axpby( -1., omega, 1., yp[i]);                             //dtN = dtN - dz U N
->>>>>>> c39c4da4
         dg::blas1::pointwiseDot(omega, gradlnB, omega);                         //U N dz ln B
         dg::blas1::axpby( 1., omega, 1., yp[i]);                                //dtN = dtN + U N dz ln B
         //parallel force terms
-        dz_.set_boundaries( dg::NEU, 0, 0);
+//         dz_.set_boundaries( dg::NEU, 0, 0);
         dz_(logy[i], dzlogn[i]);                                                 //dz lnN
         //dz_.set_boundaries( dg::DIR, 0, 0);
         dz_(phi[i], dzphi[i]);                                                   //dz psi
@@ -320,19 +294,19 @@
         dg::blas1::axpby( -1./p.mu[i]/p.eps_hat, dzphi[i], 1., yp[2+i]);        //dtU = dtU - 1/(hat(mu))  *dz phi  
          
         dg::blas1::pointwiseDot(y[i+2],y[i+2], omega);                          //U^2
-        dz_.set_boundaries( dg::DIR, 1., 1.);
+//         dz_.set_boundaries( dg::DIR, 1., 1.);
         dz_(omega, dzu2[i]);                                                     //dz u^2
         dg::blas1::axpby( -0.5, dzu2[i], 1., yp[2+i]);                          //dtU = dtU - 0.5 dz U^2
     }
     for( unsigned i=0; i<2; i++)
     {
-       dz_.set_boundaries( dg::NEU, 0, 0);
+//        dz_.set_boundaries( dg::NEU, 0, 0);
        dz_.dzz(y[i],omega);                                                     //dz^2 N 
        dg::blas1::axpby( p.nu_parallel, omega, 1., yp[i]);               
        //gradlnBcorrection
        dg::blas1::pointwiseDot(gradlnB,dzy[i], omega);                         // dz lnB dz N    
        dg::blas1::axpby(-p.nu_parallel, omega, 1., yp[i]);    
-       dz_.set_boundaries( dg::DIR, -1., 1.);       
+//        dz_.set_boundaries( dg::DIR, -1., 1.);       
        dz_.dzz(y[i+2],omega);                                                   //dz^2 U 
        dg::blas1::axpby( p.nu_parallel, omega, 1., yp[i+2]);               
        //gradlnBcorrection
