--- conflicted
+++ resolved
@@ -1,11 +1,7 @@
-<<<<<<< HEAD
-INCLUDE += -I../../inc
-INCLUDE += -I/home/markus/Dokumente/Phd/Include
-=======
-system = leo3
+system = home
 INCLUDE = -I../../inc
+INCLUDE += -I/home/matthias/include
 
->>>>>>> 80a374ef
 CFLAGS = -Wall -std=c++0x -fopenmp
 
 ifeq ($(strip $(system)),leo3)
