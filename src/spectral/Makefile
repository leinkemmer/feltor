--- conflicted
+++ resolved
@@ -1,16 +1,8 @@
-<<<<<<< HEAD
 system = leo3
 INCLUDE = -I../../inc
 
-=======
-INCLUDE += -I../../inc
-INCLUDE += -I../../../
->>>>>>> 72d9624e
 CFLAGS = -Wall -std=c++0x -fopenmp
-LIBS = -lfftw3 -lm -lGL -lglfw3 -lrt -lX11 -lXxf86vm -lXi -lXrandr
-CXX = g++
 
-<<<<<<< HEAD
 ifeq ($(strip $(system)),leo3)
 INCLUDE += -I$(HOME)/include
 INCLUDE += -I$(UIBK_HDF5_INC)
@@ -24,10 +16,7 @@
 endif
 
 
-all: innto innblobs innto_hpc
-=======
 all: innto innblobs innto_hpc innto_hw
->>>>>>> 72d9624e
 
 innto: innto.cpp dft_dft_solver.h drt_dft_solver.h blueprint.h equations.h
 	$(CXX) -O3 $< $(CFLAGS) $(INCLUDE) $(LIBS) -o $@
@@ -42,16 +31,11 @@
 	$(CXX) -DTL_DEBUG $< $(CFLAGS) $(INCLUDE) $(LIBS) -o $@
 	./$@
 
-<<<<<<< HEAD
 innto_hpc: innto_hpc.cpp drt_dft_solver.h blueprint.h equations.h
 	$(CXX) -O3 $< $(CFLAGS) -o $@ $(INCLUDE) $(LIBS) 
-=======
-innto_hpc: innto_hpc.cpp dft_dft_solver.h blueprint.h equations.h
-	$(CXX) -O3 $< $(CFLAGS) $(INCLUDE) $(LIBS) -lhdf5 -lhdf5_hl -o $@
->>>>>>> 72d9624e
 
 innto_hw: innto_hw.cpp dft_dft_solver.h blueprint.h equations.h energetics.h
-	$(CXX) -O2 $< $(CFLAGS) $(INCLUDE) $(LIBS) -lhdf5 -lhdf5_hl -o $@
+	$(CXX) -O2 $< $(CFLAGS) $(INCLUDE) $(LIBS) -o $@
 
 %_t: %_t.cpp %.h
 	$(CXX) -DTL_DEBUG $< $(CFLAGS) $(INCLUDE) $(LIBS) -o $@
